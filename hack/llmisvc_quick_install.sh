--- conflicted
+++ resolved
@@ -95,19 +95,6 @@
    exit 1
 fi
 
-<<<<<<< HEAD
-# Install cert-manager if not already installed
-if ! kubectl get namespace cert-manager &> /dev/null; then
-    echo "Installing cert-manager..."
-    kubectl apply -f https://github.com/cert-manager/cert-manager/releases/download/v1.13.0/cert-manager.yaml
-    kubectl wait --for=condition=available --timeout=300s deployment/cert-manager -n cert-manager
-    kubectl wait --for=condition=available --timeout=300s deployment/cert-manager-cainjector -n cert-manager
-    kubectl wait --for=condition=available --timeout=300s deployment/cert-manager-webhook -n cert-manager
-    echo "😀 Successfully installed cert-manager"
-else
-    echo "cert-manager already installed, skipping..."
-fi
-=======
 # Install Cert Manager
 helm repo add jetstack https://charts.jetstack.io --force-update
 helm install \
@@ -117,7 +104,6 @@
    --version ${CERT_MANAGER_VERSION} \
    --set crds.enabled=true
 echo "😀 Successfully installed Cert Manager"
->>>>>>> 6b2ce35b
 
 echo "Installing Gateway API CRDs ..."
 kubectl apply -f https://github.com/kubernetes-sigs/gateway-api/releases/download/${GATEWAY_API_VERSION}/standard-install.yaml
