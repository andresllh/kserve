--- conflicted
+++ resolved
@@ -220,11 +220,8 @@
 	InvalidPredictorSpec FailureReason = "InvalidPredictorSpec"
 	// When WorkerSpec is set in InferenceService with a ServingRuntime that does not have a WorkerSpec.
 	InvalidWorkerSpecNotSet = "InvalidWorkerSpecNotSet"
-<<<<<<< HEAD
-=======
 	// InvalidGPUAllocation indicates an incorrect GPU allocation for the Ray cluster.
 	InvalidGPUAllocation = "InvalidGPUAllocation"
->>>>>>> a6052cf8
 )
 
 type FailureInfo struct {
@@ -312,7 +309,32 @@
 }
 
 func (ss *InferenceServiceStatus) PropagateRawStatusWithMessages(
-<<<<<<< HEAD
+	component ComponentType,
+	reason string,
+	msg string,
+	targetStatus corev1.ConditionStatus,
+) {
+	if len(ss.Components) == 0 {
+		ss.Components = make(map[ComponentType]ComponentStatusSpec)
+	}
+
+	statusSpec, ok := ss.Components[component]
+	if !ok {
+		ss.Components[component] = ComponentStatusSpec{}
+	}
+
+	condition := &apis.Condition{
+		Reason:  reason,
+		Message: msg,
+		Status:  targetStatus,
+	}
+
+	readyCondition := readyConditionsMap[component]
+	ss.SetCondition(readyCondition, condition)
+	ss.Components[component] = statusSpec
+}
+
+func (ss *InferenceServiceStatus) PropagateRawStatusWithMessages(
 	component ComponentType,
 	reason string,
 	msg string,
@@ -340,24 +362,16 @@
 func (ss *InferenceServiceStatus) PropagateRawStatus(
 	component ComponentType,
 	deploymentList []*appsv1.Deployment,
-	url *apis.URL) {
-=======
-	component ComponentType,
-	reason string,
-	msg string,
-	targetStatus corev1.ConditionStatus,
+	url *apis.URL,
 ) {
->>>>>>> a6052cf8
 	if len(ss.Components) == 0 {
 		ss.Components = make(map[ComponentType]ComponentStatusSpec)
 	}
-
 	statusSpec, ok := ss.Components[component]
 	if !ok {
 		ss.Components[component] = ComponentStatusSpec{}
 	}
 
-<<<<<<< HEAD
 	condition := getDeploymentCondition(deploymentList, appsv1.DeploymentAvailable)
 	// currently the component url is disabled as this url generated based on ingressConfig. This is incompatible with
 	// rawdeployment changes as the url depends on the route creation, if a route is requested.
@@ -371,54 +385,11 @@
 	ss.ObservedGeneration = deploymentList[0].Status.ObservedGeneration
 }
 
-func getDeploymentCondition(deploymentList []*appsv1.Deployment, conditionType appsv1.DeploymentConditionType) *apis.Condition {
-	condition := apis.Condition{}
-	var messages, reasons []string
-	var statuses []v1.ConditionStatus
-=======
-	condition := &apis.Condition{
-		Reason:  reason,
-		Message: msg,
-		Status:  targetStatus,
-	}
-
-	readyCondition := readyConditionsMap[component]
-	ss.SetCondition(readyCondition, condition)
-	ss.Components[component] = statusSpec
-}
-
-func (ss *InferenceServiceStatus) PropagateRawStatus(
-	component ComponentType,
-	deploymentList []*appsv1.Deployment,
-	url *apis.URL,
-) {
-	if len(ss.Components) == 0 {
-		ss.Components = make(map[ComponentType]ComponentStatusSpec)
-	}
-	statusSpec, ok := ss.Components[component]
-	if !ok {
-		ss.Components[component] = ComponentStatusSpec{}
-	}
-
-	condition := getDeploymentCondition(deploymentList, appsv1.DeploymentAvailable)
-	// currently the component url is disabled as this url generated based on ingressConfig. This is incompatible with
-	// rawdeployment changes as the url depends on the route creation, if a route is requested.
-	// TODO: add back component url deterministicly
-	// if condition != nil && condition.Status == v1.ConditionTrue {
-	//	 statusSpec.URL = url
-	//}
-	readyCondition := readyConditionsMap[component]
-	ss.SetCondition(readyCondition, condition)
-	ss.Components[component] = statusSpec
-	ss.ObservedGeneration = deploymentList[0].Status.ObservedGeneration
-}
-
 //nolint:unparam
 func getDeploymentCondition(deploymentList []*appsv1.Deployment, conditionType appsv1.DeploymentConditionType) *apis.Condition {
 	condition := apis.Condition{}
 	var messages, reasons []string
 	var statuses []corev1.ConditionStatus
->>>>>>> a6052cf8
 	var lastTransitionTime []apis.VolatileTime
 	// Multi Node case
 	if len(deploymentList) > 1 {
@@ -466,16 +437,6 @@
 }
 
 // allStatusesTrue check all status are true or not
-<<<<<<< HEAD
-func allStatusesTrue(statuses []v1.ConditionStatus) v1.ConditionStatus {
-	for _, status := range statuses {
-		if status != v1.ConditionTrue {
-			return v1.ConditionFalse
-		}
-	}
-
-	return v1.ConditionTrue
-=======
 func allStatusesTrue(statuses []corev1.ConditionStatus) corev1.ConditionStatus {
 	for _, status := range statuses {
 		if status != corev1.ConditionTrue {
@@ -484,7 +445,6 @@
 	}
 
 	return corev1.ConditionTrue
->>>>>>> a6052cf8
 }
 
 // PropagateCrossComponentStatus aggregates the RoutesReady or ConfigurationsReady condition across all available components
@@ -646,11 +606,7 @@
 	return true
 }
 
-<<<<<<< HEAD
-func (ss *InferenceServiceStatus) PropagateModelStatus(statusSpec ComponentStatusSpec, podList *v1.PodList, rawDeployment bool, serviceStatus *knservingv1.ServiceStatus) bool {
-=======
 func (ss *InferenceServiceStatus) PropagateModelStatus(statusSpec ComponentStatusSpec, podList *corev1.PodList, rawDeployment bool, serviceStatus *knservingv1.ServiceStatus) bool {
->>>>>>> a6052cf8
 	// Check at least one pod is running for the latest revision of inferenceservice
 	totalCopies := len(podList.Items)
 	if totalCopies == 0 {
