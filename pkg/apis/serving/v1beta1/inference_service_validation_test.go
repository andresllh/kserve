/*
Copyright 2021 The KServe Authors.

Licensed under the Apache License, Version 2.0 (the "License");
you may not use this file except in compliance with the License.
You may obtain a copy of the License at

    http://www.apache.org/licenses/LICENSE-2.0

Unless required by applicable law or agreed to in writing, software
distributed under the License is distributed on an "AS IS" BASIS,
WITHOUT WARRANTIES OR CONDITIONS OF ANY KIND, either express or implied.
See the License for the specific language governing permissions and
limitations under the License.
*/

package v1beta1

import (
	"fmt"
	"testing"

	"golang.org/x/net/context"

	"github.com/kserve/kserve/pkg/constants"

	"google.golang.org/protobuf/proto"

	"github.com/onsi/gomega"
	appsv1 "k8s.io/api/apps/v1"
	corev1 "k8s.io/api/core/v1"
	"k8s.io/apimachinery/pkg/api/resource"
	metav1 "k8s.io/apimachinery/pkg/apis/meta/v1"
	"k8s.io/utils/ptr"
)

func makeTestInferenceService() InferenceService {
	inferenceservice := InferenceService{
		ObjectMeta: metav1.ObjectMeta{
			Name:      "foo",
			Namespace: "default",
		},
		Spec: InferenceServiceSpec{
			Predictor: PredictorSpec{
				Tensorflow: &TFServingSpec{
					PredictorExtensionSpec: PredictorExtensionSpec{
						StorageURI:     proto.String("gs://testbucket/testmodel"),
						RuntimeVersion: proto.String("0.14.0"),
					},
				},
			},
		},
	}
	return inferenceservice
}

func TestAutoscalerClassHPA(t *testing.T) {
	g := gomega.NewGomegaWithT(t)
	scenarios := map[string]struct {
		isvc       *InferenceService
		errMatcher gomega.OmegaMatcher
	}{
		"Valid HPA CPU metrics with ScaleMetric": {
			isvc: &InferenceService{
				ObjectMeta: metav1.ObjectMeta{
					Name:      "foo",
					Namespace: "default",
					Annotations: map[string]string{
						"serving.kserve.io/deploymentMode":  "RawDeployment",
						"serving.kserve.io/autoscalerClass": "hpa",
					},
				},
				Spec: InferenceServiceSpec{
					Predictor: PredictorSpec{
						ComponentExtensionSpec: ComponentExtensionSpec{
							ScaleMetric: ptr.To(MetricCPU),
							ScaleTarget: ptr.To(int32(80)),
						},
						Tensorflow: &TFServingSpec{
							PredictorExtensionSpec: PredictorExtensionSpec{
								StorageURI:     proto.String("gs://testbucket/testmodel"),
								RuntimeVersion: proto.String("0.14.0"),
							},
						},
					},
				},
			},
			errMatcher: gomega.BeNil(),
		},
		"Valid HPA CPU metrics with Autoscaling spec": {
			isvc: &InferenceService{
				ObjectMeta: metav1.ObjectMeta{
					Name:      "foo",
					Namespace: "default",
					Annotations: map[string]string{
						"serving.kserve.io/deploymentMode":  "RawDeployment",
						"serving.kserve.io/autoscalerClass": "hpa",
					},
				},
				Spec: InferenceServiceSpec{
					Predictor: PredictorSpec{
						ComponentExtensionSpec: ComponentExtensionSpec{
							AutoScaling: &AutoScalingSpec{
								Metrics: []MetricsSpec{
									{
										Type: ResourceMetricSourceType,
										Resource: &ResourceMetricSource{
											Name: ResourceMetricCPU,
											Target: MetricTarget{
												AverageUtilization: ptr.To(int32(80)),
											},
										},
									},
								},
							},
						},
						Tensorflow: &TFServingSpec{
							PredictorExtensionSpec: PredictorExtensionSpec{
								StorageURI:     proto.String("gs://testbucket/testmodel"),
								RuntimeVersion: proto.String("0.14.0"),
							},
						},
					},
				},
			},
			errMatcher: gomega.BeNil(),
		},
		"Valid HPA Memory metrics with Autoscaling spec": {
			isvc: &InferenceService{
				ObjectMeta: metav1.ObjectMeta{
					Name:      "foo",
					Namespace: "default",
					Annotations: map[string]string{
						"serving.kserve.io/deploymentMode":  "RawDeployment",
						"serving.kserve.io/autoscalerClass": "hpa",
					},
				},
				Spec: InferenceServiceSpec{
					Predictor: PredictorSpec{
						ComponentExtensionSpec: ComponentExtensionSpec{
							AutoScaling: &AutoScalingSpec{
								Metrics: []MetricsSpec{
									{
										Type: ResourceMetricSourceType,
										Resource: &ResourceMetricSource{
											Name: ResourceMetricMemory,
											Target: MetricTarget{
												AverageValue: ptr.To(resource.MustParse("1Gi")),
											},
										},
									},
								},
							},
						},
						Tensorflow: &TFServingSpec{
							PredictorExtensionSpec: PredictorExtensionSpec{
								StorageURI:     proto.String("gs://testbucket/testmodel"),
								RuntimeVersion: proto.String("0.14.0"),
							},
						},
					},
				},
			},
			errMatcher: gomega.BeNil(),
		},
		"Invalid HPA CPU metrics without resource type": {
			isvc: &InferenceService{
				ObjectMeta: metav1.ObjectMeta{
					Name:      "foo",
					Namespace: "default",
					Annotations: map[string]string{
						"serving.kserve.io/deploymentMode":  "RawDeployment",
						"serving.kserve.io/autoscalerClass": "hpa",
					},
				},
				Spec: InferenceServiceSpec{
					Predictor: PredictorSpec{
						ComponentExtensionSpec: ComponentExtensionSpec{
							AutoScaling: &AutoScalingSpec{
								Metrics: []MetricsSpec{
									{
										Type: ResourceMetricSourceType,
									},
								},
							},
						},
						Tensorflow: &TFServingSpec{
							PredictorExtensionSpec: PredictorExtensionSpec{
								StorageURI:     proto.String("gs://testbucket/testmodel"),
								RuntimeVersion: proto.String("0.14.0"),
							},
						},
					},
				},
			},
			errMatcher: gomega.MatchError("metricSpec.Resource is not set for resource metric source type"),
		},
		"Invalid HPA CPU metrics with wrong metric source": {
			isvc: &InferenceService{
				ObjectMeta: metav1.ObjectMeta{
					Name:      "foo",
					Namespace: "default",
					Annotations: map[string]string{
						"serving.kserve.io/deploymentMode":  "RawDeployment",
						"serving.kserve.io/autoscalerClass": "hpa",
					},
				},
				Spec: InferenceServiceSpec{
					Predictor: PredictorSpec{
						ComponentExtensionSpec: ComponentExtensionSpec{
							AutoScaling: &AutoScalingSpec{
								Metrics: []MetricsSpec{
									{
										Type: ExternalMetricSourceType,
									},
								},
							},
						},
						Tensorflow: &TFServingSpec{
							PredictorExtensionSpec: PredictorExtensionSpec{
								StorageURI:     proto.String("gs://testbucket/testmodel"),
								RuntimeVersion: proto.String("0.14.0"),
							},
						},
					},
				},
			},
			errMatcher: gomega.MatchError("invalid HPA metric source type with value [External],valid metric source types are Resource"),
		},
		"Valid HPA CPU metrics with target utilization": {
			isvc: &InferenceService{
				ObjectMeta: metav1.ObjectMeta{
					Name:      "foo",
					Namespace: "default",
					Annotations: map[string]string{
						"serving.kserve.io/deploymentMode":  "RawDeployment",
						"serving.kserve.io/autoscalerClass": "hpa",
					},
				},
				Spec: InferenceServiceSpec{
					Predictor: PredictorSpec{
						ComponentExtensionSpec: ComponentExtensionSpec{
							ScaleMetric:     ptr.To(MetricCPU),
							ScaleMetricType: ptr.To(UtilizationMetricType),
							ScaleTarget:     ptr.To(int32(80)),
						},
						Tensorflow: &TFServingSpec{
							PredictorExtensionSpec: PredictorExtensionSpec{
								StorageURI:     proto.String("gs://testbucket/testmodel"),
								RuntimeVersion: proto.String("0.14.0"),
							},
						},
					},
				},
			},
			errMatcher: gomega.BeNil(),
		},
		"HPA CPU metrics with invalid target utilization": {
			isvc: &InferenceService{
				ObjectMeta: metav1.ObjectMeta{
					Name:      "foo",
					Namespace: "default",
					Annotations: map[string]string{
						"serving.kserve.io/deploymentMode":  "RawDeployment",
						"serving.kserve.io/autoscalerClass": "hpa",
					},
				},
				Spec: InferenceServiceSpec{
					Predictor: PredictorSpec{
						ComponentExtensionSpec: ComponentExtensionSpec{
							ScaleMetric:     ptr.To(MetricCPU),
							ScaleMetricType: ptr.To(UtilizationMetricType),
							ScaleTarget:     ptr.To(int32(120)),
						},
						Tensorflow: &TFServingSpec{
							PredictorExtensionSpec: PredictorExtensionSpec{
								StorageURI:     proto.String("gs://testbucket/testmodel"),
								RuntimeVersion: proto.String("0.14.0"),
							},
						},
					},
				},
			},
			errMatcher: gomega.MatchError("the target utilization percentage should be a [1-100] integer"),
		},
		"Valid HPA Memory metrics with ScaleMetric": {
			isvc: &InferenceService{
				ObjectMeta: metav1.ObjectMeta{
					Name:      "foo",
					Namespace: "default",
					Annotations: map[string]string{
						"serving.kserve.io/deploymentMode":  "RawDeployment",
						"serving.kserve.io/autoscalerClass": "hpa",
					},
				},
				Spec: InferenceServiceSpec{
					Predictor: PredictorSpec{
						ComponentExtensionSpec: ComponentExtensionSpec{
							ScaleMetric: ptr.To(MetricMemory),
							ScaleTarget: ptr.To(int32(10)),
						},
						Tensorflow: &TFServingSpec{
							PredictorExtensionSpec: PredictorExtensionSpec{
								StorageURI:     proto.String("gs://testbucket/testmodel"),
								RuntimeVersion: proto.String("0.14.0"),
							},
						},
					},
				},
			},
			errMatcher: gomega.BeNil(),
		},
		"Invalid autoscaler class": {
			isvc: &InferenceService{
				ObjectMeta: metav1.ObjectMeta{
					Name:      "foo",
					Namespace: "default",
					Annotations: map[string]string{
						"serving.kserve.io/deploymentMode":  "RawDeployment",
						"serving.kserve.io/autoscalerClass": "test",
					},
				},
				Spec: InferenceServiceSpec{
					Predictor: PredictorSpec{
						ComponentExtensionSpec: ComponentExtensionSpec{
							ScaleMetric: ptr.To(MetricMemory),
							ScaleTarget: ptr.To(int32(10)),
						},
						Tensorflow: &TFServingSpec{
							PredictorExtensionSpec: PredictorExtensionSpec{
								StorageURI:     proto.String("gs://testbucket/testmodel"),
								RuntimeVersion: proto.String("0.14.0"),
							},
						},
					},
				},
			},
			errMatcher: gomega.MatchError("[test] is not a supported autoscaler class type"),
		},
	}
	for name, scenario := range scenarios {
		t.Run(name, func(t *testing.T) {
			validator := InferenceServiceValidator{}
			_, err := validator.ValidateCreate(context.Background(), scenario.isvc)
			g.Expect(err).Should(scenario.errMatcher)
		})
	}
}

func TestAutoscalerClassKEDA(t *testing.T) {
	g := gomega.NewGomegaWithT(t)
	scenarios := map[string]struct {
		isvc       *InferenceService
		errMatcher gomega.OmegaMatcher
	}{
		"Valid KEDA CPU metrics with Autoscaling spec": {
			isvc: &InferenceService{
				ObjectMeta: metav1.ObjectMeta{
					Name:      "foo",
					Namespace: "default",
					Annotations: map[string]string{
						"serving.kserve.io/deploymentMode":  "RawDeployment",
						"serving.kserve.io/autoscalerClass": "keda",
					},
				},
				Spec: InferenceServiceSpec{
					Predictor: PredictorSpec{
						ComponentExtensionSpec: ComponentExtensionSpec{
							AutoScaling: &AutoScalingSpec{
								Metrics: []MetricsSpec{
									{
										Type: ResourceMetricSourceType,
										Resource: &ResourceMetricSource{
											Name: ResourceMetricCPU,
											Target: MetricTarget{
												Type:               UtilizationMetricType,
												AverageUtilization: ptr.To(int32(80)),
											},
										},
									},
								},
							},
						},
						Tensorflow: &TFServingSpec{
							PredictorExtensionSpec: PredictorExtensionSpec{
								StorageURI:     proto.String("gs://testbucket/testmodel"),
								RuntimeVersion: proto.String("0.14.0"),
							},
						},
					},
				},
			},
			errMatcher: gomega.BeNil(),
		},
		"Valid KEDA Memory metrics with Autoscaling spec": {
			isvc: &InferenceService{
				ObjectMeta: metav1.ObjectMeta{
					Name:      "foo",
					Namespace: "default",
					Annotations: map[string]string{
						"serving.kserve.io/deploymentMode":  "RawDeployment",
						"serving.kserve.io/autoscalerClass": "keda",
					},
				},
				Spec: InferenceServiceSpec{
					Predictor: PredictorSpec{
						ComponentExtensionSpec: ComponentExtensionSpec{
							AutoScaling: &AutoScalingSpec{
								Metrics: []MetricsSpec{
									{
										Type: ResourceMetricSourceType,
										Resource: &ResourceMetricSource{
											Name: ResourceMetricMemory,
											Target: MetricTarget{
												Type:         AverageValueMetricType,
												AverageValue: ptr.To(resource.MustParse("1Gi")),
											},
										},
									},
								},
							},
						},
						Tensorflow: &TFServingSpec{
							PredictorExtensionSpec: PredictorExtensionSpec{
								StorageURI:     proto.String("gs://testbucket/testmodel"),
								RuntimeVersion: proto.String("0.14.0"),
							},
						},
					},
				},
			},
			errMatcher: gomega.BeNil(),
		},
		"Invalid KEDA CPU metrics without resource type": {
			isvc: &InferenceService{
				ObjectMeta: metav1.ObjectMeta{
					Name:      "foo",
					Namespace: "default",
					Annotations: map[string]string{
						"serving.kserve.io/deploymentMode":  "RawDeployment",
						"serving.kserve.io/autoscalerClass": "keda",
					},
				},
				Spec: InferenceServiceSpec{
					Predictor: PredictorSpec{
						ComponentExtensionSpec: ComponentExtensionSpec{
							AutoScaling: &AutoScalingSpec{
								Metrics: []MetricsSpec{
									{
										Type: ResourceMetricSourceType,
									},
								},
							},
						},
						Tensorflow: &TFServingSpec{
							PredictorExtensionSpec: PredictorExtensionSpec{
								StorageURI:     proto.String("gs://testbucket/testmodel"),
								RuntimeVersion: proto.String("0.14.0"),
							},
						},
					},
				},
			},
			errMatcher: gomega.MatchError("metricSpec.Resource is not set for resource metric source type"),
		},
		"Valid KEDA CPU metrics with external metric source": {
			isvc: &InferenceService{
				ObjectMeta: metav1.ObjectMeta{
					Name:      "foo",
					Namespace: "default",
					Annotations: map[string]string{
						"serving.kserve.io/deploymentMode":  "RawDeployment",
						"serving.kserve.io/autoscalerClass": "keda",
					},
				},
				Spec: InferenceServiceSpec{
					Predictor: PredictorSpec{
						ComponentExtensionSpec: ComponentExtensionSpec{
							AutoScaling: &AutoScalingSpec{
								Metrics: []MetricsSpec{
									{
										Type: ExternalMetricSourceType,
										External: &ExternalMetricSource{
											Metric: ExternalMetrics{
												Backend: PrometheusBackend,
												Query:   "avg(vllm_requests_running)",
											},
											Target: MetricTarget{
												Type:  ValueMetricType,
												Value: ptr.To(resource.MustParse("10")),
											},
										},
									},
								},
							},
						},
						Tensorflow: &TFServingSpec{
							PredictorExtensionSpec: PredictorExtensionSpec{
								StorageURI:     proto.String("gs://testbucket/testmodel"),
								RuntimeVersion: proto.String("0.14.0"),
							},
						},
					},
				},
			},
			errMatcher: gomega.BeNil(),
		},
		"Valid KEDA CPU metrics with pod metric source": {
			isvc: &InferenceService{
				ObjectMeta: metav1.ObjectMeta{
					Name:      "foo",
					Namespace: "default",
					Annotations: map[string]string{
						"serving.kserve.io/deploymentMode":  "RawDeployment",
						"serving.kserve.io/autoscalerClass": "keda",
					},
				},
				Spec: InferenceServiceSpec{
					Predictor: PredictorSpec{
						ComponentExtensionSpec: ComponentExtensionSpec{
							AutoScaling: &AutoScalingSpec{
								Metrics: []MetricsSpec{
									{
										Type: PodMetricSourceType,
										PodMetric: &PodMetricSource{
											Metric: PodMetrics{
												Backend: OpenTelemetryBackend,
												Query:   "avg(vllm_requests_running)",
											},
											Target: MetricTarget{
												Type:  ValueMetricType,
												Value: ptr.To(resource.MustParse("10")),
											},
										},
									},
								},
							},
						},
						Tensorflow: &TFServingSpec{
							PredictorExtensionSpec: PredictorExtensionSpec{
								StorageURI:     proto.String("gs://testbucket/testmodel"),
								RuntimeVersion: proto.String("0.14.0"),
							},
						},
					},
				},
			},
			errMatcher: gomega.BeNil(),
		},
	}
	for name, scenario := range scenarios {
		t.Run(name, func(t *testing.T) {
			validator := InferenceServiceValidator{}
			_, err := validator.ValidateCreate(context.Background(), scenario.isvc)
			g.Expect(err).Should(scenario.errMatcher)
		})
	}
}

func TestRejectMultipleModelSpecs(t *testing.T) {
	g := gomega.NewGomegaWithT(t)
	isvc := makeTestInferenceService()
	isvc.Spec.Predictor.XGBoost = &XGBoostSpec{}
	validator := InferenceServiceValidator{}
	warnings, err := validator.ValidateCreate(context.Background(), &isvc)
	g.Expect(err).Should(gomega.MatchError(ExactlyOneErrorFor(&isvc.Spec.Predictor)))
	g.Expect(warnings).Should(gomega.BeEmpty())
}

func TestCustomizeDeploymentStrategyUnsupportedForServerless(t *testing.T) {
	g := gomega.NewGomegaWithT(t)
	isvc := makeTestInferenceService()
	isvc.Spec.Predictor.PodSpec = PodSpec{ServiceAccountName: "test"}
	isvc.Spec.Predictor.DeploymentStrategy = &appsv1.DeploymentStrategy{
		Type: appsv1.RecreateDeploymentStrategyType,
	}
	validator := InferenceServiceValidator{}
	warnings, err := validator.ValidateCreate(context.Background(), &isvc)
	g.Expect(err).Should(gomega.MatchError("customizing deploymentStrategy is only supported for raw deployment mode"))
	g.Expect(warnings).Should(gomega.BeEmpty())
}

func TestModelSpecAndCustomOverridesIsValid(t *testing.T) {
	g := gomega.NewGomegaWithT(t)
	isvc := makeTestInferenceService()
	isvc.Spec.Predictor.PodSpec = PodSpec{ServiceAccountName: "test"}
	validator := InferenceServiceValidator{}
	warnings, err := validator.ValidateCreate(context.Background(), &isvc)
	g.Expect(err).Should(gomega.Succeed())
	g.Expect(warnings).Should(gomega.BeEmpty())
}

func TestRejectModelSpecMissing(t *testing.T) {
	g := gomega.NewGomegaWithT(t)
	isvc := makeTestInferenceService()
	isvc.Spec.Predictor.Tensorflow = nil
	validator := InferenceServiceValidator{}
	warnings, err := validator.ValidateCreate(context.Background(), &isvc)
	g.Expect(err).Should(gomega.MatchError(ExactlyOneErrorFor(&isvc.Spec.Predictor)))
	g.Expect(warnings).Should(gomega.BeEmpty())
}

func TestBadParallelismValues(t *testing.T) {
	g := gomega.NewGomegaWithT(t)
	isvc := makeTestInferenceService()
	isvc.Spec.Predictor.ContainerConcurrency = proto.Int64(-1)
	validator := InferenceServiceValidator{}
	warnings, err := validator.ValidateCreate(context.Background(), &isvc)
	g.Expect(err).Should(gomega.MatchError(ParallelismLowerBoundExceededError))
	g.Expect(warnings).Should(gomega.BeEmpty())
}

func TestBadReplicaValues(t *testing.T) {
	g := gomega.NewGomegaWithT(t)
	isvc := makeTestInferenceService()
	isvc.Spec.Predictor.MinReplicas = ptr.To(int32(-1))
	validator := InferenceServiceValidator{}
	warnings, err := validator.ValidateCreate(context.Background(), &isvc)
	g.Expect(err).Should(gomega.MatchError(MinReplicasLowerBoundExceededError))
	g.Expect(warnings).Should(gomega.BeEmpty())

	isvc.Spec.Predictor.MinReplicas = ptr.To(int32(1))
	isvc.Spec.Predictor.MaxReplicas = -1
	warnings, err = validator.ValidateCreate(context.Background(), &isvc)
	g.Expect(err).Should(gomega.MatchError(MaxReplicasLowerBoundExceededError))
	g.Expect(warnings).Should(gomega.BeEmpty())

	isvc.Spec.Predictor.MinReplicas = ptr.To(int32(2))
	isvc.Spec.Predictor.MaxReplicas = 1
	warnings, err = validator.ValidateCreate(context.Background(), &isvc)
	g.Expect(err).Should(gomega.MatchError(MinReplicasShouldBeLessThanMaxError))
	g.Expect(warnings).Should(gomega.BeEmpty())

	// Now test transformer and explainer, so set correct value for predictor
	isvc.Spec.Predictor.MinReplicas = ptr.To(int32(0))
	isvc.Spec.Predictor.MaxReplicas = 0

	isvc.Spec.Transformer = &TransformerSpec{}
	isvc.Spec.Transformer.PodSpec = PodSpec{
		Containers: []corev1.Container{
			{
				Image: "some-image",
			},
		},
	}
	isvc.Spec.Transformer.MinReplicas = ptr.To(int32(-1))
	warnings, err = validator.ValidateCreate(context.Background(), &isvc)
	g.Expect(err).Should(gomega.MatchError(MinReplicasLowerBoundExceededError))
	g.Expect(warnings).Should(gomega.BeEmpty())

	isvc.Spec.Transformer.MinReplicas = ptr.To(int32(1))
	isvc.Spec.Transformer.MaxReplicas = -1
	warnings, err = validator.ValidateCreate(context.Background(), &isvc)
	g.Expect(err).Should(gomega.MatchError(MaxReplicasLowerBoundExceededError))
	g.Expect(warnings).Should(gomega.BeEmpty())

	isvc.Spec.Transformer.MinReplicas = ptr.To(int32(2))
	isvc.Spec.Transformer.MaxReplicas = 1
	warnings, err = validator.ValidateCreate(context.Background(), &isvc)
	g.Expect(err).Should(gomega.MatchError(MinReplicasShouldBeLessThanMaxError))
	g.Expect(warnings).Should(gomega.BeEmpty())

	// Now test explainer, so ignore transformer
	isvc.Spec.Transformer = nil

	isvc.Spec.Explainer = &ExplainerSpec{
		ART: &ARTExplainerSpec{
			ExplainerExtensionSpec: ExplainerExtensionSpec{
				StorageURI: "gs://testbucket/testmodel",
			},
		},
	}
	isvc.Spec.Explainer.MinReplicas = ptr.To(int32(-1))
	warnings, err = validator.ValidateCreate(context.Background(), &isvc)
	g.Expect(err).Should(gomega.MatchError(MinReplicasLowerBoundExceededError))
	g.Expect(warnings).Should(gomega.BeEmpty())

	isvc.Spec.Explainer.MinReplicas = ptr.To(int32(1))
	isvc.Spec.Explainer.MaxReplicas = -1
	warnings, err = validator.ValidateCreate(context.Background(), &isvc)
	g.Expect(err).Should(gomega.MatchError(MaxReplicasLowerBoundExceededError))
	g.Expect(warnings).Should(gomega.BeEmpty())

	isvc.Spec.Explainer.MinReplicas = ptr.To(int32(2))
	isvc.Spec.Explainer.MaxReplicas = 1
	warnings, err = validator.ValidateCreate(context.Background(), &isvc)
	g.Expect(err).Should(gomega.MatchError(MinReplicasShouldBeLessThanMaxError))
	g.Expect(warnings).Should(gomega.BeEmpty())
}

func TestCustomOK(t *testing.T) {
	g := gomega.NewGomegaWithT(t)
	isvc := makeTestInferenceService()
	isvc.Spec.Predictor.Tensorflow = nil
	isvc.Spec.Predictor.PodSpec = PodSpec{
		Containers: []corev1.Container{
			{
				Name:  constants.InferenceServiceContainerName,
				Image: "some-image",
			},
		},
	}
	validator := InferenceServiceValidator{}
	warnings, err := validator.ValidateCreate(context.Background(), &isvc)
	g.Expect(err).Should(gomega.Succeed())
	g.Expect(warnings).Should(gomega.BeEmpty())

	isvc.Spec.Predictor.PodSpec = PodSpec{
		Containers: []corev1.Container{
			{
				Image: "some-image",
			},
		},
	}
	validator = InferenceServiceValidator{}
	warnings, err = validator.ValidateCreate(context.Background(), &isvc)
	g.Expect(err).Should(gomega.Succeed())
	g.Expect(warnings).Should(gomega.BeEmpty())
}

func TestRejectBadTransformer(t *testing.T) {
	g := gomega.NewGomegaWithT(t)
	isvc := makeTestInferenceService()
	isvc.Spec.Transformer = &TransformerSpec{}
	validator := InferenceServiceValidator{}
	warnings, err := validator.ValidateCreate(context.Background(), &isvc)
	g.Expect(err).Should(gomega.MatchError(ExactlyOneErrorFor(isvc.Spec.Transformer)))
	g.Expect(warnings).Should(gomega.BeEmpty())
}

func TestRejectBadExplainer(t *testing.T) {
	g := gomega.NewGomegaWithT(t)
	isvc := makeTestInferenceService()
	isvc.Spec.Explainer = &ExplainerSpec{}
	validator := InferenceServiceValidator{}
	warnings, err := validator.ValidateCreate(context.Background(), &isvc)
	g.Expect(err).Should(gomega.MatchError(ExactlyOneErrorFor(isvc.Spec.Explainer)))
	g.Expect(warnings).Should(gomega.BeEmpty())
}

func TestGoodExplainer(t *testing.T) {
	g := gomega.NewGomegaWithT(t)
	isvc := makeTestInferenceService()
	isvc.Spec.Explainer = &ExplainerSpec{
		ART: &ARTExplainerSpec{
			ExplainerExtensionSpec: ExplainerExtensionSpec{
				StorageURI: "gs://testbucket/testmodel",
			},
		},
	}
	validator := InferenceServiceValidator{}
	warnings, err := validator.ValidateCreate(context.Background(), &isvc)
	g.Expect(err).Should(gomega.Succeed())
	g.Expect(warnings).Should(gomega.BeEmpty())
}

func TestGoodName(t *testing.T) {
	g := gomega.NewGomegaWithT(t)
	isvc := makeTestInferenceService()
	isvc.Name = "abc-123"
	validator := InferenceServiceValidator{}
	warnings, err := validator.ValidateCreate(context.Background(), &isvc)
	g.Expect(err).Should(gomega.Succeed())
	g.Expect(warnings).Should(gomega.BeEmpty())
}

func TestRejectBadNameStartWithNumber(t *testing.T) {
	g := gomega.NewGomegaWithT(t)
	isvc := makeTestInferenceService()
	isvc.Name = "1abcde"
	validator := InferenceServiceValidator{}
	warnings, err := validator.ValidateCreate(context.Background(), &isvc)
	g.Expect(err).ShouldNot(gomega.Succeed())
	g.Expect(warnings).Should(gomega.BeEmpty())
}

func TestRejectBadNameIncludeDot(t *testing.T) {
	g := gomega.NewGomegaWithT(t)
	isvc := makeTestInferenceService()
	isvc.Name = "abc.de"
	validator := InferenceServiceValidator{}
	warnings, err := validator.ValidateCreate(context.Background(), &isvc)
	g.Expect(err).ShouldNot(gomega.Succeed())
	g.Expect(warnings).Should(gomega.BeEmpty())
}

func TestValidateTwoPredictorImplementationCollocation(t *testing.T) {
	g := gomega.NewGomegaWithT(t)
	isvc := InferenceService{
		ObjectMeta: metav1.ObjectMeta{
			Name:      "foo",
			Namespace: "default",
		},
		Spec: InferenceServiceSpec{
			Predictor: PredictorSpec{
				Model: &ModelSpec{
					ModelFormat: ModelFormat{
						Name: "huggingface",
					},
					PredictorExtensionSpec: PredictorExtensionSpec{
						StorageURI: proto.String("gs://testbucket/testmodel"),
					},
				},
				PodSpec: PodSpec{
					Containers: []corev1.Container{
						{
							Name:  constants.InferenceServiceContainerName,
							Image: "test/predictor:latest",
						},
						{
							Name:  constants.TransformerContainerName,
							Image: "test/transformer:latest",
						},
					},
				},
			},
		},
	}
	validator := InferenceServiceValidator{}
	warnings, err := validator.ValidateCreate(context.Background(), &isvc)
	g.Expect(err).Should(gomega.MatchError(ExactlyOneErrorFor(&isvc.Spec.Predictor)))
	g.Expect(warnings).Should(gomega.BeEmpty())
}

func TestValidateCollocationStorageURI(t *testing.T) {
	g := gomega.NewGomegaWithT(t)
	scenarios := map[string]struct {
		isvc       *InferenceService
		errMatcher gomega.OmegaMatcher
	}{
		"Collocation with transformer has storage uri specified": {
			isvc: &InferenceService{
				ObjectMeta: metav1.ObjectMeta{
					Name:      "foo",
					Namespace: "default",
				},
				Spec: InferenceServiceSpec{
					Predictor: PredictorSpec{
						PodSpec: PodSpec{
							Containers: []corev1.Container{
								{
									Name:  constants.InferenceServiceContainerName,
									Image: "test/predictor:latest",
									Env: []corev1.EnvVar{
										{
											Name:  constants.CustomSpecStorageUriEnvVarKey,
											Value: "gs://test/model",
										},
									},
								},
								{
									Name:  constants.TransformerContainerName,
									Image: "test/transformer:latest",
									Env: []corev1.EnvVar{
										{
											Name:  constants.CustomSpecStorageUriEnvVarKey,
											Value: "gs://test/model",
										},
									},
								},
							},
						},
					},
				},
			},
			errMatcher: gomega.MatchError(StorageUriPresentInTransformerError),
		},
		"Collocation with no storage uri specified": {
			isvc: &InferenceService{
				ObjectMeta: metav1.ObjectMeta{
					Name:      "foo",
					Namespace: "default",
				},
				Spec: InferenceServiceSpec{
					Predictor: PredictorSpec{
						PodSpec: PodSpec{
							Containers: []corev1.Container{
								{
									Name:  constants.InferenceServiceContainerName,
									Image: "test/predictor:latest",
								},
								{
									Name:  constants.TransformerContainerName,
									Image: "test/transformer:latest",
								},
							},
						},
					},
				},
			},
			errMatcher: gomega.BeNil(),
		},
		"Collocation with predictor has storage uri specified": {
			isvc: &InferenceService{
				ObjectMeta: metav1.ObjectMeta{
					Name:      "foo",
					Namespace: "default",
				},
				Spec: InferenceServiceSpec{
					Predictor: PredictorSpec{
						PodSpec: PodSpec{
							Containers: []corev1.Container{
								{
									Name:  constants.InferenceServiceContainerName,
									Image: "test/predictor:latest",
									Env: []corev1.EnvVar{
										{
											Name:  constants.CustomSpecStorageUriEnvVarKey,
											Value: "gs://test/model",
										},
									},
								},
								{
									Name:  constants.TransformerContainerName,
									Image: "test/transformer:latest",
								},
							},
						},
					},
				},
			},
			errMatcher: gomega.BeNil(),
		},
		"Predictor with no collocation": {
			isvc: &InferenceService{
				ObjectMeta: metav1.ObjectMeta{
					Name:      "foo",
					Namespace: "default",
				},
				Spec: InferenceServiceSpec{
					Predictor: PredictorSpec{
						Tensorflow: &TFServingSpec{
							PredictorExtensionSpec: PredictorExtensionSpec{
								StorageURI:     proto.String("gs://testbucket/testmodel"),
								RuntimeVersion: proto.String("0.14.0"),
							},
						},
					},
				},
			},
			errMatcher: gomega.BeNil(),
		},
		"Custom predictor with no collocation": {
			isvc: &InferenceService{
				ObjectMeta: metav1.ObjectMeta{
					Name:      "foo",
					Namespace: "default",
				},
				Spec: InferenceServiceSpec{
					Predictor: PredictorSpec{
						PodSpec: PodSpec{
							Containers: []corev1.Container{
								{
									Name:  constants.InferenceServiceContainerName,
									Image: "test/predictor:latest",
									Env: []corev1.EnvVar{
										{
											Name:  constants.CustomSpecStorageUriEnvVarKey,
											Value: "gs://test/model",
										},
									},
								},
							},
						},
					},
				},
			},
			errMatcher: gomega.BeNil(),
		},
	}

	for name, scenario := range scenarios {
		t.Run(name, func(t *testing.T) {
			err := validateCollocationStorageURI(scenario.isvc.Spec.Predictor)
			g.Expect(err).Should(scenario.errMatcher)
		})
	}
}

func TestValidateMultiNodeVariables(t *testing.T) {
	g := gomega.NewGomegaWithT(t)
	s3StorageUri := "s3://test"
	pvcStorageUri := "pvc://test"
	ociStorageUri := "oci://test"
	scenarios := map[string]struct {
		isvc     *InferenceService
		expected gomega.OmegaMatcher
	}{
		"When TENSOR_PARALLEL_SIZE set as an environment variable, it should return an error": {
			isvc: &InferenceService{
				ObjectMeta: metav1.ObjectMeta{
					Name:      "foo-1-1",
					Namespace: "default",
					Annotations: map[string]string{
						constants.AutoscalerClass: string(constants.AutoscalerClassNone),
					},
				},
				Spec: InferenceServiceSpec{
					Predictor: PredictorSpec{
						Model: &ModelSpec{
							ModelFormat: ModelFormat{
								Name: "huggingface",
							},
							PredictorExtensionSpec: PredictorExtensionSpec{
								StorageURI: &pvcStorageUri,
								Container: corev1.Container{
									Env: []corev1.EnvVar{
										{Name: constants.TensorParallelSizeEnvName, Value: "2"},
									},
								},
							},
						},
						WorkerSpec: &WorkerSpec{},
					},
				},
			},
			expected: gomega.Equal(fmt.Errorf(DisallowedWorkerSpecTensorParallelSizeEnvError, "foo-1-1")),
		},
		"When PIPELINE_PARALLEL_SIZE set as an environment variable, it should return an error": {
			isvc: &InferenceService{
				ObjectMeta: metav1.ObjectMeta{
					Name:      "foo-1-2",
					Namespace: "default",
					Annotations: map[string]string{
						constants.AutoscalerClass: string(constants.AutoscalerClassNone),
					},
				},
				Spec: InferenceServiceSpec{
					Predictor: PredictorSpec{
						Model: &ModelSpec{
							ModelFormat: ModelFormat{
								Name: "huggingface",
							},
							PredictorExtensionSpec: PredictorExtensionSpec{
								StorageURI: &pvcStorageUri,
								Container: corev1.Container{
									Env: []corev1.EnvVar{
										{Name: constants.PipelineParallelSizeEnvName, Value: "3"},
									},
								},
							},
						},
						WorkerSpec: &WorkerSpec{},
					},
				},
			},
			expected: gomega.Equal(fmt.Errorf(DisallowedWorkerSpecPipelineParallelSizeEnvError, "foo-1-2")),
		},
		"When workerSpec.TensorParallelSize set less than 1, it should return error": {
			isvc: &InferenceService{
				ObjectMeta: metav1.ObjectMeta{
					Name:      "foo-2-1",
					Namespace: "default",
					Annotations: map[string]string{
						constants.AutoscalerClass: string(constants.AutoscalerClassNone),
					},
				},
				Spec: InferenceServiceSpec{
					Predictor: PredictorSpec{
						Model: &ModelSpec{
							ModelFormat: ModelFormat{
								Name: "huggingface",
							},
							PredictorExtensionSpec: PredictorExtensionSpec{
								StorageURI: &pvcStorageUri,
							},
						},
						WorkerSpec: &WorkerSpec{
							PodSpec:            PodSpec{},
							TensorParallelSize: intPtr(0),
						},
					},
				},
			},
			expected: gomega.Equal(fmt.Errorf(InvalidWorkerSpecTensorParallelSizeValueError, "foo-2-1", "0")),
		},
		"When WorkerSpec.PipelineParallelSize set less than 1, it should return error": {
			isvc: &InferenceService{
				ObjectMeta: metav1.ObjectMeta{
					Name:      "foo-2-2",
					Namespace: "default",
					Annotations: map[string]string{
						constants.AutoscalerClass: string(constants.AutoscalerClassNone),
					},
				},
				Spec: InferenceServiceSpec{
					Predictor: PredictorSpec{
						Model: &ModelSpec{
							ModelFormat: ModelFormat{
								Name: "huggingface",
							},
							PredictorExtensionSpec: PredictorExtensionSpec{
								StorageURI: &pvcStorageUri,
							},
						},
						WorkerSpec: &WorkerSpec{
							PodSpec:              PodSpec{},
							PipelineParallelSize: intPtr(0),
						},
					},
				},
			},
			expected: gomega.Equal(fmt.Errorf(InvalidWorkerSpecPipelineParallelSizeValueError, "foo-2-2", "0")),
		},
		"When unknownGPUResource set in Predictor.Model, it should return error": {
			isvc: &InferenceService{
				ObjectMeta: metav1.ObjectMeta{
					Name:      "foo-3-1",
					Namespace: "default",
					Annotations: map[string]string{
						constants.AutoscalerClass: string(constants.AutoscalerClassNone),
					},
				},
				Spec: InferenceServiceSpec{
					Predictor: PredictorSpec{
						Model: &ModelSpec{
							ModelFormat: ModelFormat{
								Name: "huggingface",
							},
							PredictorExtensionSpec: PredictorExtensionSpec{
								StorageURI: &pvcStorageUri,
								Container: corev1.Container{
									Resources: corev1.ResourceRequirements{
										Limits: corev1.ResourceList{
											"unknownGPU.com/gpu": resource.MustParse("1"),
										},
										Requests: corev1.ResourceList{
											"unknownGPU.com/gpu": resource.MustParse("1"),
										},
									},
								},
							},
						},
						WorkerSpec: &WorkerSpec{},
					},
				},
			},
			expected: gomega.Equal(fmt.Errorf(InvalidUnknownGPUTypeError, "foo-3-1")),
		},
		"When unknownGPUResource set in Predictor.WorkerSpec, it should return error": {
			isvc: &InferenceService{
				ObjectMeta: metav1.ObjectMeta{
					Name:      "foo-3-2",
					Namespace: "default",
					Annotations: map[string]string{
						constants.AutoscalerClass: string(constants.AutoscalerClassNone),
					},
				},
				Spec: InferenceServiceSpec{
					Predictor: PredictorSpec{
						Model: &ModelSpec{
							ModelFormat: ModelFormat{
								Name: "huggingface",
							},
							PredictorExtensionSpec: PredictorExtensionSpec{
								StorageURI: &pvcStorageUri,
							},
						},
						WorkerSpec: &WorkerSpec{
							PodSpec: PodSpec{
								Containers: []corev1.Container{
									{
										Resources: corev1.ResourceRequirements{
											Limits: corev1.ResourceList{
												"unknownGPU.com/gpu": resource.MustParse("1"),
											},
											Requests: corev1.ResourceList{
												"unknownGPU.com/gpu": resource.MustParse("1"),
											},
										},
									},
								},
							},
						},
					},
				},
			},
			expected: gomega.Equal(fmt.Errorf(InvalidUnknownGPUTypeError, "foo-3-2")),
		},
		"When customGPUResourceTypes set to annotations, unknownGPUResource in Predictor.Model do not return an error and function correctly": {
			isvc: &InferenceService{
				ObjectMeta: metav1.ObjectMeta{
					Name:      "foo-3-3",
					Namespace: "default",
					Annotations: map[string]string{
						constants.AutoscalerClass:                     string(constants.AutoscalerClassNone),
						constants.CustomGPUResourceTypesAnnotationKey: "[\"unknownGPU.com/gpu\"]",
					},
				},
				Spec: InferenceServiceSpec{
					Predictor: PredictorSpec{
						Model: &ModelSpec{
							ModelFormat: ModelFormat{
								Name: "huggingface",
							},
							PredictorExtensionSpec: PredictorExtensionSpec{
								StorageURI: &pvcStorageUri,
								Container: corev1.Container{
									Resources: corev1.ResourceRequirements{
										Limits: corev1.ResourceList{
											"unknownGPU.com/gpu": resource.MustParse("1"),
										},
										Requests: corev1.ResourceList{
											"unknownGPU.com/gpu": resource.MustParse("1"),
										},
									},
								},
							},
						},
						WorkerSpec: &WorkerSpec{},
					},
				},
			},
			expected: gomega.BeNil(),
		},
		"When customGPUResourceTypes set to annotations, unknownGPUResource in Predictor.WorkerSpec do not return an error and function correctly": {
			isvc: &InferenceService{
				ObjectMeta: metav1.ObjectMeta{
					Name:      "foo-3-4",
					Namespace: "default",
					Annotations: map[string]string{
						constants.AutoscalerClass:                     string(constants.AutoscalerClassNone),
						constants.CustomGPUResourceTypesAnnotationKey: "[\"unknownGPU.com/gpu\"]",
					},
				},
				Spec: InferenceServiceSpec{
					Predictor: PredictorSpec{
						Model: &ModelSpec{
							ModelFormat: ModelFormat{
								Name: "huggingface",
							},
							PredictorExtensionSpec: PredictorExtensionSpec{
								StorageURI: &pvcStorageUri,
							},
						},
						WorkerSpec: &WorkerSpec{
							PodSpec: PodSpec{
								Containers: []corev1.Container{
									{
										Resources: corev1.ResourceRequirements{
											Limits: corev1.ResourceList{
												"unknownGPU.com/gpu": resource.MustParse("1"),
											},
											Requests: corev1.ResourceList{
												"unknownGPU.com/gpu": resource.MustParse("1"),
											},
										},
									},
								},
							},
						},
					},
				},
			},
			expected: gomega.BeNil(),
		},
		"When unsupported storageURI set, it should return error": {
			isvc: &InferenceService{
				ObjectMeta: metav1.ObjectMeta{
					Name:      "foo-4-1",
					Namespace: "default",
					Annotations: map[string]string{
						constants.AutoscalerClass: string(constants.AutoscalerClassNone),
					},
				},
				Spec: InferenceServiceSpec{
					Predictor: PredictorSpec{
						Model: &ModelSpec{
							ModelFormat: ModelFormat{
								Name: "huggingface",
							},
							PredictorExtensionSpec: PredictorExtensionSpec{
								StorageURI: &s3StorageUri,
							},
						},
						WorkerSpec: &WorkerSpec{},
					},
				},
			},
			expected: gomega.Equal(fmt.Errorf(InvalidNotSupportedStorageURIProtocolError, "foo-4-1", "s3")),
		},
<<<<<<< HEAD
		"When using OCI storageURI set, validation should succeed": {
			isvc: &InferenceService{
				ObjectMeta: metav1.ObjectMeta{
					Name:      "foo-4-3",
					Namespace: "default",
					Annotations: map[string]string{
						constants.AutoscalerClass: string(constants.AutoscalerClassExternal),
					},
				},
				Spec: InferenceServiceSpec{
					Predictor: PredictorSpec{
						Model: &ModelSpec{
							ModelFormat: ModelFormat{
								Name: "huggingface",
							},
							PredictorExtensionSpec: PredictorExtensionSpec{
								StorageURI: &ociStorageUri,
							},
						},
						WorkerSpec: &WorkerSpec{},
					},
				},
			},
			expected: gomega.BeNil(),
		},
		"When external autoscaler is not set, then it should return error": {
=======
		"When none autoscaler is not set, then it should return error": {
>>>>>>> 3a8153c5
			isvc: &InferenceService{
				ObjectMeta: metav1.ObjectMeta{
					Name:      "foo-4-2",
					Namespace: "default",
					Annotations: map[string]string{
						constants.AutoscalerClass: string(constants.AutoscalerClassHPA),
					},
				},
				Spec: InferenceServiceSpec{
					Predictor: PredictorSpec{
						Model: &ModelSpec{
							ModelFormat: ModelFormat{
								Name: "huggingface",
							},
							PredictorExtensionSpec: PredictorExtensionSpec{
								StorageURI: &pvcStorageUri,
							},
						},
						WorkerSpec: &WorkerSpec{},
					},
				},
			},
			expected: gomega.Equal(fmt.Errorf(InvalidAutoScalerError, "foo-4-2", constants.AutoscalerClassHPA)),
		},
		"When multiple containers set in WorkerSpec, it should return error": {
			isvc: &InferenceService{
				ObjectMeta: metav1.ObjectMeta{
					Name:      "foo-9",
					Namespace: "default",
					Annotations: map[string]string{
						constants.AutoscalerClass: string(constants.AutoscalerClassNone),
					},
				},
				Spec: InferenceServiceSpec{
					Predictor: PredictorSpec{
						Model: &ModelSpec{
							ModelFormat: ModelFormat{
								Name: "huggingface",
							},
							PredictorExtensionSpec: PredictorExtensionSpec{
								StorageURI: &pvcStorageUri,
							},
						},
						WorkerSpec: &WorkerSpec{
							PodSpec: PodSpec{
								Containers: []corev1.Container{
									{},
									{},
								},
							},
						},
					},
				},
			},
			expected: gomega.Equal(fmt.Errorf(DisallowedMultipleContainersInWorkerSpecError, "foo-9")),
		},
	}

	for name, scenario := range scenarios {
		t.Run(name, func(t *testing.T) {
			err := validateMultiNodeVariables(scenario.isvc)
			g.Expect(err).To(scenario.expected)
		})
	}
}

func TestDeploymentModeUpdate(t *testing.T) {
	g := gomega.NewGomegaWithT(t)
	oldIsvc := makeTestInferenceService()
	oldIsvc.Status = InferenceServiceStatus{
		DeploymentMode: "Serverless",
	}
	updatedIsvc := oldIsvc.DeepCopy()
	updatedIsvc.Annotations = map[string]string{
		constants.DeploymentMode: "RawDeployment",
	}
	validator := InferenceServiceValidator{}
<<<<<<< HEAD
	warnings, err := validator.ValidateUpdate(context.Background(), &oldIsvc, updatedIsvc)
=======
	warnings, err := validator.ValidateUpdate(t.Context(), &oldIsvc, updatedIsvc)
>>>>>>> 3a8153c5
	// Annotation does not match status, update should be rejected
	g.Expect(warnings).Should(gomega.BeEmpty())
	g.Expect(err).ShouldNot(gomega.Succeed())

	updatedIsvc1 := oldIsvc.DeepCopy()
	updatedIsvc1.Annotations = map[string]string{
		constants.DeploymentMode: "Serverless",
	}
<<<<<<< HEAD
	warnings, err = validator.ValidateUpdate(context.Background(), &oldIsvc, updatedIsvc1)
=======
	warnings, err = validator.ValidateUpdate(t.Context(), &oldIsvc, updatedIsvc1)
>>>>>>> 3a8153c5
	// Annotation matches status, update is accepted
	g.Expect(warnings).Should(gomega.BeEmpty())
	g.Expect(err).Should(gomega.Succeed())
}

func intPtr(i int) *int {
	return &i
}<|MERGE_RESOLUTION|>--- conflicted
+++ resolved
@@ -1279,7 +1279,6 @@
 			},
 			expected: gomega.Equal(fmt.Errorf(InvalidNotSupportedStorageURIProtocolError, "foo-4-1", "s3")),
 		},
-<<<<<<< HEAD
 		"When using OCI storageURI set, validation should succeed": {
 			isvc: &InferenceService{
 				ObjectMeta: metav1.ObjectMeta{
@@ -1305,10 +1304,7 @@
 			},
 			expected: gomega.BeNil(),
 		},
-		"When external autoscaler is not set, then it should return error": {
-=======
 		"When none autoscaler is not set, then it should return error": {
->>>>>>> 3a8153c5
 			isvc: &InferenceService{
 				ObjectMeta: metav1.ObjectMeta{
 					Name:      "foo-4-2",
@@ -1386,11 +1382,7 @@
 		constants.DeploymentMode: "RawDeployment",
 	}
 	validator := InferenceServiceValidator{}
-<<<<<<< HEAD
-	warnings, err := validator.ValidateUpdate(context.Background(), &oldIsvc, updatedIsvc)
-=======
 	warnings, err := validator.ValidateUpdate(t.Context(), &oldIsvc, updatedIsvc)
->>>>>>> 3a8153c5
 	// Annotation does not match status, update should be rejected
 	g.Expect(warnings).Should(gomega.BeEmpty())
 	g.Expect(err).ShouldNot(gomega.Succeed())
@@ -1399,11 +1391,7 @@
 	updatedIsvc1.Annotations = map[string]string{
 		constants.DeploymentMode: "Serverless",
 	}
-<<<<<<< HEAD
-	warnings, err = validator.ValidateUpdate(context.Background(), &oldIsvc, updatedIsvc1)
-=======
 	warnings, err = validator.ValidateUpdate(t.Context(), &oldIsvc, updatedIsvc1)
->>>>>>> 3a8153c5
 	// Annotation matches status, update is accepted
 	g.Expect(warnings).Should(gomega.BeEmpty())
 	g.Expect(err).Should(gomega.Succeed())
