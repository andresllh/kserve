/*
Copyright 2021 The KServe Authors.

Licensed under the Apache License, Version 2.0 (the "License");
you may not use this file except in compliance with the License.
You may obtain a copy of the License at

    http://www.apache.org/licenses/LICENSE-2.0

Unless required by applicable law or agreed to in writing, software
distributed under the License is distributed on an "AS IS" BASIS,
WITHOUT WARRANTIES OR CONDITIONS OF ANY KIND, either express or implied.
See the License for the specific language governing permissions and
limitations under the License.
*/

package v1beta1

import (
	"testing"

	"github.com/kserve/kserve/pkg/apis/serving/v1alpha1"
	"github.com/kserve/kserve/pkg/constants"
	"github.com/onsi/gomega"
	"github.com/onsi/gomega/types"
	"google.golang.org/protobuf/proto"
	v1 "k8s.io/api/core/v1"
	metav1 "k8s.io/apimachinery/pkg/apis/meta/v1"
	"k8s.io/apimachinery/pkg/runtime"
	"sigs.k8s.io/controller-runtime/pkg/client/fake"
)

func TestGetSupportingRuntimes(t *testing.T) {
	g := gomega.NewGomegaWithT(t)
	namespace := "default"

	tfRuntime := "tf-runtime"
	sklearnRuntime := "sklearn-runtime"
	pmmlRuntime := "pmml-runtime"
	mlserverRuntimeMMS := "mlserver-runtime-mms"
	mlserverRuntime := "mlserver-runtime"
	xgboostRuntime := "xgboost-runtime"
	//clusterServingRuntimePrefix := "cluster-"
	tritonRuntime := "triton-runtime"
	testRuntime := "test-runtime"
	huggingfaceMultinodeRuntime := "huggingface-multinode-runtime"
	protocolV2 := constants.ProtocolV2
	protocolV1 := constants.ProtocolV1

	servingRuntimeSpecs := map[string]v1alpha1.ServingRuntimeSpec{
		tfRuntime: {
			SupportedModelFormats: []v1alpha1.SupportedModelFormat{
				{
					Name:       "tensorflow",
					Version:    proto.String("1"),
					AutoSelect: proto.Bool(true),
					Priority:   proto.Int32(1),
				},
			},
			ProtocolVersions: []constants.InferenceServiceProtocol{constants.ProtocolV1, constants.ProtocolV2},
			ServingRuntimePodSpec: v1alpha1.ServingRuntimePodSpec{
				Containers: []v1.Container{
					{
						Name:  "kserve-container",
						Image: tfRuntime + "-image:latest",
					},
				},
			},
			Disabled: proto.Bool(false),
		},
		sklearnRuntime: {
			SupportedModelFormats: []v1alpha1.SupportedModelFormat{
				{
					Name:       "sklearn",
					Version:    proto.String("0"),
					AutoSelect: proto.Bool(true),
					Priority:   proto.Int32(1),
				},
			},
			ProtocolVersions: []constants.InferenceServiceProtocol{constants.ProtocolV1, constants.ProtocolV2},
			ServingRuntimePodSpec: v1alpha1.ServingRuntimePodSpec{
				Containers: []v1.Container{
					{
						Name:  "kserve-container",
						Image: sklearnRuntime + "-image:latest",
					},
				},
			},
			Disabled: proto.Bool(false),
		},
		pmmlRuntime: {
			SupportedModelFormats: []v1alpha1.SupportedModelFormat{
				{
					Name:     "pmml",
					Version:  proto.String("4"),
					Priority: proto.Int32(1),
				},
			},
			ProtocolVersions: []constants.InferenceServiceProtocol{constants.ProtocolV1, constants.ProtocolV2},
			ServingRuntimePodSpec: v1alpha1.ServingRuntimePodSpec{
				Containers: []v1.Container{
					{
						Name:  "kserve-container",
						Image: pmmlRuntime + "-image:latest",
					},
				},
			},
			Disabled: proto.Bool(true),
		},
		mlserverRuntimeMMS: {
			SupportedModelFormats: []v1alpha1.SupportedModelFormat{
				{
					Name:       "sklearn",
					Version:    proto.String("0"),
					AutoSelect: proto.Bool(true),
					Priority:   proto.Int32(2),
				},
				{
					Name:       "xgboost",
					Version:    proto.String("1"),
					AutoSelect: proto.Bool(true),
					Priority:   proto.Int32(2),
				},
				{
					Name:       "lightgbm",
					Version:    proto.String("3"),
					AutoSelect: proto.Bool(true),
					Priority:   proto.Int32(2),
				},
			},
			ProtocolVersions: []constants.InferenceServiceProtocol{constants.ProtocolV2},
			ServingRuntimePodSpec: v1alpha1.ServingRuntimePodSpec{
				Containers: []v1.Container{
					{
						Name:  "kserve-container",
						Image: pmmlRuntime + "-image:latest",
					},
				},
			},
			GrpcMultiModelManagementEndpoint: proto.String("port:8085"),
			Disabled:                         proto.Bool(false),
			MultiModel:                       proto.Bool(true),
		},
		mlserverRuntime: {
			SupportedModelFormats: []v1alpha1.SupportedModelFormat{
				{
					Name:       "sklearn",
					Version:    proto.String("0"),
					AutoSelect: proto.Bool(true),
					Priority:   proto.Int32(2),
				},
				{
					Name:       "lightgbm",
					Version:    proto.String("3"),
					AutoSelect: proto.Bool(true),
					Priority:   proto.Int32(2),
				},
			},
			ProtocolVersions: []constants.InferenceServiceProtocol{constants.ProtocolV2},
			ServingRuntimePodSpec: v1alpha1.ServingRuntimePodSpec{
				Containers: []v1.Container{
					{
						Name:  "kserve-container",
						Image: mlserverRuntime + "-image:latest",
					},
				},
			},
			Disabled:   proto.Bool(false),
			MultiModel: proto.Bool(false),
		},
		xgboostRuntime: {
			SupportedModelFormats: []v1alpha1.SupportedModelFormat{
				{
					Name:       "xgboost",
					Version:    proto.String("0"),
					AutoSelect: proto.Bool(true),
					Priority:   proto.Int32(1),
				},
			},
			ProtocolVersions: []constants.InferenceServiceProtocol{constants.ProtocolV2},
			ServingRuntimePodSpec: v1alpha1.ServingRuntimePodSpec{
				Containers: []v1.Container{
					{
						Name:  "kserve-container",
						Image: sklearnRuntime + "-image:latest",
					},
				},
			},
			Disabled: proto.Bool(false),
		},
		tritonRuntime: {
			SupportedModelFormats: []v1alpha1.SupportedModelFormat{
				{
					Name:       "sklearn",
					Version:    proto.String("0"),
					AutoSelect: proto.Bool(true),
				},
				{
					Name:       "triton",
					Version:    proto.String("1"),
					AutoSelect: proto.Bool(true),
					Priority:   proto.Int32(1),
				},
				{
					Name:       "lightgbm",
					Version:    proto.String("3"),
					AutoSelect: proto.Bool(true),
				},
			},
			ProtocolVersions: []constants.InferenceServiceProtocol{constants.ProtocolV2},
			ServingRuntimePodSpec: v1alpha1.ServingRuntimePodSpec{
				Containers: []v1.Container{
					{
						Name:  "kserve-container",
						Image: mlserverRuntime + "-image:latest",
					},
				},
			},
			Disabled:   proto.Bool(false),
			MultiModel: proto.Bool(false),
		},
		testRuntime: {
			SupportedModelFormats: []v1alpha1.SupportedModelFormat{
				{
					Name:       "sklearn",
					Version:    proto.String("0"),
					AutoSelect: proto.Bool(true),
				},
			},
			ProtocolVersions: []constants.InferenceServiceProtocol{constants.ProtocolV2},
			ServingRuntimePodSpec: v1alpha1.ServingRuntimePodSpec{
				Containers: []v1.Container{
					{
						Name:  "kserve-container",
						Image: mlserverRuntime + "-image:latest",
					},
				},
			},
			Disabled:   proto.Bool(false),
			MultiModel: proto.Bool(false),
		},
		huggingfaceMultinodeRuntime: {
			SupportedModelFormats: []v1alpha1.SupportedModelFormat{
				{
					Name:       "huggingface",
					Version:    proto.String("1"),
					AutoSelect: proto.Bool(true),
					Priority:   proto.Int32(2),
				},
			},
			ProtocolVersions: []constants.InferenceServiceProtocol{constants.ProtocolV1, constants.ProtocolV2},
			ServingRuntimePodSpec: v1alpha1.ServingRuntimePodSpec{
				Containers: []v1.Container{
					{
						Name:  "kserve-container",
						Image: huggingfaceMultinodeRuntime + "-image:latest",
					},
				},
			},
			WorkerSpec: &v1alpha1.WorkerSpec{},
			MultiModel: proto.Bool(false),
			Disabled:   proto.Bool(false),
		},
	}

	runtimes := &v1alpha1.ServingRuntimeList{
		Items: []v1alpha1.ServingRuntime{
			{
				ObjectMeta: metav1.ObjectMeta{
					Name:      tfRuntime,
					Namespace: namespace,
				},
				Spec: servingRuntimeSpecs[tfRuntime],
			},
			{
				ObjectMeta: metav1.ObjectMeta{
					Name:      sklearnRuntime,
					Namespace: namespace,
				},
				Spec: servingRuntimeSpecs[sklearnRuntime],
			},
			{
				ObjectMeta: metav1.ObjectMeta{
					Name:      pmmlRuntime,
					Namespace: namespace,
				},
				Spec: servingRuntimeSpecs[pmmlRuntime],
			},
			{
				ObjectMeta: metav1.ObjectMeta{
					Name:      mlserverRuntime,
					Namespace: namespace,
				},
				Spec: servingRuntimeSpecs[mlserverRuntime],
			},
			{
				ObjectMeta: metav1.ObjectMeta{
					Name:      tritonRuntime,
					Namespace: namespace,
				},
				Spec: servingRuntimeSpecs[tritonRuntime],
			},
			{
				ObjectMeta: metav1.ObjectMeta{
					Name:      testRuntime,
					Namespace: namespace,
				},
				Spec: servingRuntimeSpecs[testRuntime],
			},
			{
				ObjectMeta: metav1.ObjectMeta{
					Name:      huggingfaceMultinodeRuntime,
					Namespace: namespace,
				},
				Spec: servingRuntimeSpecs[huggingfaceMultinodeRuntime],
			},
		},
	}

	// ODH does not support ClusterServingRuntimeList
	//clusterRuntimes := &v1alpha1.ClusterServingRuntimeList{
	//	Items: []v1alpha1.ClusterServingRuntime{
	//		{
	//			ObjectMeta: metav1.ObjectMeta{
	//				Name: clusterServingRuntimePrefix + mlserverRuntimeMMS,
	//			},
	//			Spec: servingRuntimeSpecs[mlserverRuntimeMMS],
	//		},
	//		{
	//			ObjectMeta: metav1.ObjectMeta{
	//				Name: clusterServingRuntimePrefix + tfRuntime,
	//			},
	//			Spec: servingRuntimeSpecs[tfRuntime],
	//		},
	//		{
	//			ObjectMeta: metav1.ObjectMeta{
	//				Name: clusterServingRuntimePrefix + xgboostRuntime,
	//			},
	//			Spec: servingRuntimeSpecs[xgboostRuntime],
	//		},
	//	},
	//}

	var storageUri = "s3://test/model"
	scenarios := map[string]struct {
		spec        *ModelSpec
		isMMS       bool
		isMultinode bool
		expected    []v1alpha1.SupportedRuntime
	}{
		"BothClusterAndNamespaceRuntimesSupportModel": {
			spec: &ModelSpec{
				ModelFormat: ModelFormat{
					Name: "tensorflow",
				},
				PredictorExtensionSpec: PredictorExtensionSpec{
					StorageURI: &storageUri,
				},
			},
<<<<<<< HEAD
			isMMS:    false,
			expected: []v1alpha1.SupportedRuntime{{Name: tfRuntime, Spec: servingRuntimeSpecs[tfRuntime]} /*, {Name: clusterServingRuntimePrefix + tfRuntime, Spec: servingRuntimeSpecs[tfRuntime]}*/},
=======
			isMMS:       false,
			isMultinode: false,
			expected:    []v1alpha1.SupportedRuntime{{Name: tfRuntime, Spec: servingRuntimeSpecs[tfRuntime]}, {Name: clusterServingRuntimePrefix + tfRuntime, Spec: servingRuntimeSpecs[tfRuntime]}},
>>>>>>> 6a651d1d
		},
		"RuntimeNotFound": {
			spec: &ModelSpec{
				ModelFormat: ModelFormat{
					Name: "nonexistent-modelformat",
				},
				PredictorExtensionSpec: PredictorExtensionSpec{
					StorageURI: &storageUri,
				},
			},
			isMMS:       false,
			isMultinode: false,
			expected:    []v1alpha1.SupportedRuntime{},
		},
		"ModelFormatWithDisabledRuntimeSpecified": {
			spec: &ModelSpec{
				ModelFormat: ModelFormat{
					Name: "pmml",
				},
				PredictorExtensionSpec: PredictorExtensionSpec{
					StorageURI: &storageUri,
				},
			},
			isMMS:       false,
			isMultinode: false,
			expected:    []v1alpha1.SupportedRuntime{},
		},
		"ModelMeshCompatibleRuntimeModelFormatSpecified": {
			spec: &ModelSpec{
				ModelFormat: ModelFormat{
					Name: "sklearn",
				},
				PredictorExtensionSpec: PredictorExtensionSpec{
					ProtocolVersion: &protocolV2,
					StorageURI:      &storageUri,
				},
			},
<<<<<<< HEAD
			isMMS:    true,
			expected: []v1alpha1.SupportedRuntime{ /*{Name: clusterServingRuntimePrefix + mlserverRuntimeMMS, Spec: servingRuntimeSpecs[mlserverRuntimeMMS]}*/ },
=======
			isMMS:       true,
			isMultinode: false,
			expected:    []v1alpha1.SupportedRuntime{{Name: clusterServingRuntimePrefix + mlserverRuntimeMMS, Spec: servingRuntimeSpecs[mlserverRuntimeMMS]}},
>>>>>>> 6a651d1d
		},
		"SMSRuntimeModelFormatSpecified": {
			spec: &ModelSpec{
				ModelFormat: ModelFormat{
					Name: "sklearn",
				},
				PredictorExtensionSpec: PredictorExtensionSpec{
					StorageURI: &storageUri,
				},
			},
			isMMS:       false,
			isMultinode: false,
			expected:    []v1alpha1.SupportedRuntime{{Name: sklearnRuntime, Spec: servingRuntimeSpecs[sklearnRuntime]}},
		},
		"RuntimeV2ProtocolSpecified": {
			spec: &ModelSpec{
				ModelFormat: ModelFormat{
					Name: "xgboost",
				},
				PredictorExtensionSpec: PredictorExtensionSpec{
					ProtocolVersion: &protocolV2,
					StorageURI:      &storageUri,
				},
			},
<<<<<<< HEAD
			isMMS:    false,
			expected: []v1alpha1.SupportedRuntime{ /*{Name: clusterServingRuntimePrefix + xgboostRuntime, Spec: servingRuntimeSpecs[xgboostRuntime]}*/ },
=======
			isMMS:       false,
			isMultinode: false,
			expected:    []v1alpha1.SupportedRuntime{{Name: clusterServingRuntimePrefix + xgboostRuntime, Spec: servingRuntimeSpecs[xgboostRuntime]}},
>>>>>>> 6a651d1d
		},
		"RuntimeV1ProtocolNotFound": {
			spec: &ModelSpec{
				ModelFormat: ModelFormat{
					Name: "xgboost",
				},
				PredictorExtensionSpec: PredictorExtensionSpec{
					ProtocolVersion: &protocolV1,
					StorageURI:      &storageUri,
				},
			},
			isMMS:       false,
			isMultinode: false,
			expected:    []v1alpha1.SupportedRuntime{},
		},
		"MultipleRuntimeSupportsModelFormatSpecified": {
			spec: &ModelSpec{
				ModelFormat: ModelFormat{
					Name: "sklearn",
				},
				PredictorExtensionSpec: PredictorExtensionSpec{
					ProtocolVersion: &protocolV2,
					StorageURI:      &storageUri,
				},
			},
			isMMS:       false,
			isMultinode: false,
			expected: []v1alpha1.SupportedRuntime{
				{Name: mlserverRuntime, Spec: servingRuntimeSpecs[mlserverRuntime]},
				{Name: sklearnRuntime, Spec: servingRuntimeSpecs[sklearnRuntime]},
				{Name: testRuntime, Spec: servingRuntimeSpecs[testRuntime]},
				{Name: tritonRuntime, Spec: servingRuntimeSpecs[tritonRuntime]},
			},
		},
		"MultiNodeWorkerSpecSpecified": {
			spec: &ModelSpec{
				ModelFormat: ModelFormat{
					Name: "huggingface",
				},
				PredictorExtensionSpec: PredictorExtensionSpec{
					ProtocolVersion: &protocolV2,
					StorageURI:      &storageUri,
				},
			},
			isMMS:       false,
			isMultinode: true,
			expected: []v1alpha1.SupportedRuntime{
				{Name: huggingfaceMultinodeRuntime, Spec: servingRuntimeSpecs[huggingfaceMultinodeRuntime]},
			},
		},
	}

	s := runtime.NewScheme()
	err := v1alpha1.AddToScheme(s)
	if err != nil {
		t.Errorf("unable to add scheme : %v", err)
	}

	mockClient := fake.NewClientBuilder().WithLists(runtimes /*, clusterRuntimes*/).WithScheme(s).Build()
	for name, scenario := range scenarios {
		t.Run(name, func(t *testing.T) {
			res, _ := scenario.spec.GetSupportingRuntimes(mockClient, namespace, scenario.isMMS, scenario.isMultinode)
			if !g.Expect(res).To(gomega.Equal(scenario.expected)) {
				t.Errorf("got %v, want %v", res, scenario.expected)
			}
		})
	}

}

func TestModelPredictorGetContainer(t *testing.T) {
	g := gomega.NewGomegaWithT(t)
	var storageUri = "s3://test/model"
	isvcConfig := &InferenceServicesConfig{}
	objectMeta := metav1.ObjectMeta{
		Name:      "foo",
		Namespace: "default",
	}
	componentSpec := &ComponentExtensionSpec{
		MinReplicas: GetIntReference(3),
		MaxReplicas: 2,
	}
	scenarios := map[string]struct {
		spec     *ModelSpec
		expected v1.Container
	}{
		"ContainerSpecified": {
			spec: &ModelSpec{
				ModelFormat: ModelFormat{
					Name: "tensorflow",
				},
				PredictorExtensionSpec: PredictorExtensionSpec{
					StorageURI: &storageUri,
					Container: v1.Container{
						Name: "foo",
						Env: []v1.EnvVar{
							{
								Name:  "STORAGE_URI",
								Value: storageUri,
							},
						},
					},
				},
			},
			expected: v1.Container{
				Name: "foo",
				Env: []v1.EnvVar{
					{
						Name:  "STORAGE_URI",
						Value: storageUri,
					},
				},
			},
		},
	}
	for name, scenario := range scenarios {
		t.Run(name, func(t *testing.T) {
			container := scenario.spec.GetContainer(objectMeta, componentSpec, isvcConfig)
			g.Expect(*container).To(gomega.Equal(scenario.expected))
		})
	}
}

func TestModelPredictorGetProtocol(t *testing.T) {
	g := gomega.NewGomegaWithT(t)
	scenarios := map[string]struct {
		spec    *ModelSpec
		matcher types.GomegaMatcher
	}{
		"DefaultProtocol": {
			spec: &ModelSpec{
				ModelFormat: ModelFormat{
					Name: "tensorflow",
				},
				PredictorExtensionSpec: PredictorExtensionSpec{
					StorageURI: proto.String("s3://test/model"),
				},
			},
			matcher: gomega.Equal(constants.ProtocolV1),
		},
		"ProtocolV2Specified": {
			spec: &ModelSpec{
				ModelFormat: ModelFormat{
					Name: "tensorflow",
				},
				PredictorExtensionSpec: PredictorExtensionSpec{
					StorageURI:      proto.String("s3://test/model"),
					ProtocolVersion: (*constants.InferenceServiceProtocol)(proto.String(string(constants.ProtocolV2))),
				},
			},
			matcher: gomega.Equal(constants.ProtocolV2),
		},
	}
	for name, scenario := range scenarios {
		t.Run(name, func(t *testing.T) {
			protocol := scenario.spec.GetProtocol()
			g.Expect(protocol).To(scenario.matcher)
		})
	}
}<|MERGE_RESOLUTION|>--- conflicted
+++ resolved
@@ -357,14 +357,9 @@
 					StorageURI: &storageUri,
 				},
 			},
-<<<<<<< HEAD
 			isMMS:    false,
+			isMultinode: false,
 			expected: []v1alpha1.SupportedRuntime{{Name: tfRuntime, Spec: servingRuntimeSpecs[tfRuntime]} /*, {Name: clusterServingRuntimePrefix + tfRuntime, Spec: servingRuntimeSpecs[tfRuntime]}*/},
-=======
-			isMMS:       false,
-			isMultinode: false,
-			expected:    []v1alpha1.SupportedRuntime{{Name: tfRuntime, Spec: servingRuntimeSpecs[tfRuntime]}, {Name: clusterServingRuntimePrefix + tfRuntime, Spec: servingRuntimeSpecs[tfRuntime]}},
->>>>>>> 6a651d1d
 		},
 		"RuntimeNotFound": {
 			spec: &ModelSpec{
@@ -402,14 +397,9 @@
 					StorageURI:      &storageUri,
 				},
 			},
-<<<<<<< HEAD
 			isMMS:    true,
+			isMultinode: false,
 			expected: []v1alpha1.SupportedRuntime{ /*{Name: clusterServingRuntimePrefix + mlserverRuntimeMMS, Spec: servingRuntimeSpecs[mlserverRuntimeMMS]}*/ },
-=======
-			isMMS:       true,
-			isMultinode: false,
-			expected:    []v1alpha1.SupportedRuntime{{Name: clusterServingRuntimePrefix + mlserverRuntimeMMS, Spec: servingRuntimeSpecs[mlserverRuntimeMMS]}},
->>>>>>> 6a651d1d
 		},
 		"SMSRuntimeModelFormatSpecified": {
 			spec: &ModelSpec{
@@ -434,14 +424,9 @@
 					StorageURI:      &storageUri,
 				},
 			},
-<<<<<<< HEAD
 			isMMS:    false,
+			isMultinode: false,
 			expected: []v1alpha1.SupportedRuntime{ /*{Name: clusterServingRuntimePrefix + xgboostRuntime, Spec: servingRuntimeSpecs[xgboostRuntime]}*/ },
-=======
-			isMMS:       false,
-			isMultinode: false,
-			expected:    []v1alpha1.SupportedRuntime{{Name: clusterServingRuntimePrefix + xgboostRuntime, Spec: servingRuntimeSpecs[xgboostRuntime]}},
->>>>>>> 6a651d1d
 		},
 		"RuntimeV1ProtocolNotFound": {
 			spec: &ModelSpec{
