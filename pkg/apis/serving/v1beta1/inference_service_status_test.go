--- conflicted
+++ resolved
@@ -226,11 +226,7 @@
 
 	errorMsg := "test message"
 	reason := "test reason"
-<<<<<<< HEAD
-	targetStatus := v1.ConditionFalse
-=======
 	targetStatus := corev1.ConditionFalse
->>>>>>> a6052cf8
 
 	status := &InferenceServiceStatus{
 		Status:      duckv1.Status{},
@@ -431,11 +427,7 @@
 					Conditions: duckv1.Conditions{
 						{
 							Type:   "Ready",
-<<<<<<< HEAD
-							Status: v1.ConditionFalse,
-=======
 							Status: corev1.ConditionFalse,
->>>>>>> a6052cf8
 						},
 					},
 				},
@@ -459,17 +451,10 @@
 				GrpcURL:                   nil,
 				Address:                   nil,
 			},
-<<<<<<< HEAD
-			podList: &v1.PodList{ // pod list is empty because the revision failed and scaled down to 0
-				TypeMeta: metav1.TypeMeta{},
-				ListMeta: metav1.ListMeta{},
-				Items:    []v1.Pod{},
-=======
 			podList: &corev1.PodList{ // pod list is empty because the revision failed and scaled down to 0
 				TypeMeta: metav1.TypeMeta{},
 				ListMeta: metav1.ListMeta{},
 				Items:    []corev1.Pod{},
->>>>>>> a6052cf8
 			},
 			rawDeployment: false,
 			serviceStatus: &knservingv1.ServiceStatus{
@@ -1014,11 +999,7 @@
 					Conditions: duckv1.Conditions{
 						{
 							Type:   "Ready",
-<<<<<<< HEAD
-							Status: v1.ConditionFalse,
-=======
 							Status: corev1.ConditionFalse,
->>>>>>> a6052cf8
 						},
 					},
 				},
@@ -1042,36 +1023,15 @@
 				GrpcURL:                   nil,
 				Address:                   nil,
 			},
-<<<<<<< HEAD
-			podList: &v1.PodList{
-				TypeMeta: metav1.TypeMeta{},
-				ListMeta: metav1.ListMeta{},
-				Items: []v1.Pod{
-=======
 			podList: &corev1.PodList{
 				TypeMeta: metav1.TypeMeta{},
 				ListMeta: metav1.ListMeta{},
 				Items: []corev1.Pod{
->>>>>>> a6052cf8
 					{
 						TypeMeta: metav1.TypeMeta{},
 						ObjectMeta: metav1.ObjectMeta{
 							Name: constants.StorageInitializerContainerName,
 						},
-<<<<<<< HEAD
-						Spec: v1.PodSpec{},
-						Status: v1.PodStatus{
-							InitContainerStatuses: []v1.ContainerStatus{
-								{
-									Name: constants.StorageInitializerContainerName,
-									State: v1.ContainerState{
-										Running: &v1.ContainerStateRunning{
-											StartedAt: metav1.Time{},
-										},
-									},
-									LastTerminationState: v1.ContainerState{
-										Terminated: &v1.ContainerStateTerminated{
-=======
 						Spec: corev1.PodSpec{},
 						Status: corev1.PodStatus{
 							InitContainerStatuses: []corev1.ContainerStatus{
@@ -1084,7 +1044,6 @@
 									},
 									LastTerminationState: corev1.ContainerState{
 										Terminated: &corev1.ContainerStateTerminated{
->>>>>>> a6052cf8
 											Reason:   constants.StateReasonCrashLoopBackOff,
 											Message:  "For testing",
 											ExitCode: 1,
