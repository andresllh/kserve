/*
Copyright 2021 The KServe Authors.

Licensed under the Apache License, Version 2.0 (the "License");
you may not use this file except in compliance with the License.
You may obtain a copy of the License at

    http://www.apache.org/licenses/LICENSE-2.0

Unless required by applicable law or agreed to in writing, software
distributed under the License is distributed on an "AS IS" BASIS,
WITHOUT WARRANTIES OR CONDITIONS OF ANY KIND, either express or implied.
See the License for the specific language governing permissions and
limitations under the License.
*/

package inferenceservice

import (
	"context"
	"fmt"
	"reflect"
	"strings"

	"github.com/go-logr/logr"
	kedav1alpha1 "github.com/kedacore/keda/v2/apis/keda/v1alpha1"
	otelv1beta1 "github.com/open-telemetry/opentelemetry-operator/apis/v1beta1"
	"github.com/pkg/errors"
	istioclientv1beta1 "istio.io/client-go/pkg/apis/networking/v1beta1"
	appsv1 "k8s.io/api/apps/v1"
	corev1 "k8s.io/api/core/v1"
	netv1 "k8s.io/api/networking/v1"
	"k8s.io/apimachinery/pkg/api/equality"
	apierr "k8s.io/apimachinery/pkg/api/errors"
	metav1 "k8s.io/apimachinery/pkg/apis/meta/v1"
	"k8s.io/apimachinery/pkg/runtime"
	"k8s.io/apimachinery/pkg/types"
	"k8s.io/client-go/kubernetes"
	"k8s.io/client-go/rest"
	"k8s.io/client-go/tools/record"
	"knative.dev/pkg/apis"
	knservingv1 "knative.dev/serving/pkg/apis/serving/v1"
	ctrl "sigs.k8s.io/controller-runtime"
	"sigs.k8s.io/controller-runtime/pkg/builder"
	"sigs.k8s.io/controller-runtime/pkg/client"
	"sigs.k8s.io/controller-runtime/pkg/controller/controllerutil"
	"sigs.k8s.io/controller-runtime/pkg/event"
	"sigs.k8s.io/controller-runtime/pkg/handler"
	"sigs.k8s.io/controller-runtime/pkg/predicate"
	"sigs.k8s.io/controller-runtime/pkg/reconcile"
	gwapiv1 "sigs.k8s.io/gateway-api/apis/v1"
	"sigs.k8s.io/yaml"

	"github.com/kserve/kserve/pkg/apis/serving/v1alpha1"
	"github.com/kserve/kserve/pkg/apis/serving/v1beta1"
	"github.com/kserve/kserve/pkg/constants"
	knutils "github.com/kserve/kserve/pkg/controller/v1alpha1/utils"
	"github.com/kserve/kserve/pkg/controller/v1beta1/inferenceservice/components"
	"github.com/kserve/kserve/pkg/controller/v1beta1/inferenceservice/reconcilers/cabundleconfigmap"
	"github.com/kserve/kserve/pkg/controller/v1beta1/inferenceservice/reconcilers/ingress"
	modelconfig "github.com/kserve/kserve/pkg/controller/v1beta1/inferenceservice/reconcilers/modelconfig"
	isvcutils "github.com/kserve/kserve/pkg/controller/v1beta1/inferenceservice/utils"
	"github.com/kserve/kserve/pkg/utils"
)

// +kubebuilder:rbac:groups=serving.kserve.io,resources=inferenceservices;inferenceservices/finalizers,verbs=get;list;watch;create;update;patch;delete
// +kubebuilder:rbac:groups=serving.kserve.io,resources=servingruntimes;servingruntimes/finalizers,verbs=get;list;watch;create;update;patch;delete
// +kubebuilder:rbac:groups=serving.kserve.io,resources=servingruntimes/status,verbs=get;update;patch
// +kubebuilder:rbac:groups=serving.kserve.io,resources=clusterservingruntimes;clusterservingruntimes/finalizers,verbs=get;list;watch;create;update;patch;delete
// +kubebuilder:rbac:groups=serving.kserve.io,resources=clusterservingruntimes/status,verbs=get;update;patch
// +kubebuilder:rbac:groups=serving.kserve.io,resources=clusterstoragecontainers,verbs=get;list;watch;create;update;patch;delete
// +kubebuilder:rbac:groups=serving.kserve.io,resources=localmodelcaches,verbs=get;list;watch
// +kubebuilder:rbac:groups=apps,resources=deployments,verbs=get;list;watch;create;update;patch;delete
// +kubebuilder:rbac:groups=networking.k8s.io,resources=ingresses,verbs=get;list;watch;create;update;patch;delete
// +kubebuilder:rbac:groups=serving.kserve.io,resources=inferenceservices/status,verbs=get;update;patch
// +kubebuilder:rbac:groups=serving.knative.dev,resources=services,verbs=get;list;watch;create;update;patch;delete
// +kubebuilder:rbac:groups=serving.knative.dev,resources=services/finalizers,verbs=get;list;watch;create;update;patch;delete
// +kubebuilder:rbac:groups=serving.knative.dev,resources=services/status,verbs=get;update;patch
// +kubebuilder:rbac:groups=networking.istio.io,resources=virtualservices,verbs=get;list;watch;create;update;patch;delete
// +kubebuilder:rbac:groups=networking.istio.io,resources=virtualservices/finalizers,verbs=get;list;watch;create;update;patch;delete
// +kubebuilder:rbac:groups=networking.istio.io,resources=virtualservices/status,verbs=get;update;patch
// +kubebuilder:rbac:groups=admissionregistration.k8s.io,resources=mutatingwebhookconfigurations;validatingwebhookconfigurations,verbs=get;list;watch;create;update;patch;delete
// +kubebuilder:rbac:groups=autoscaling,resources=horizontalpodautoscalers,verbs=get;list;watch;create;update;patch;delete
// +kubebuilder:rbac:groups=core,resources=services,verbs=get;list;watch;create;update;patch;delete
// +kubebuilder:rbac:groups=core,resources=serviceaccounts,verbs=get
// +kubebuilder:rbac:groups=core,resources=configmaps,verbs=get;create
// +kubebuilder:rbac:groups=core,resources=secrets,verbs=get
// +kubebuilder:rbac:groups=core,resources=namespaces,verbs=get;list;watch
// +kubebuilder:rbac:groups=core,resources=events,verbs=get;list;watch;create;update;patch;delete
// +kubebuilder:rbac:groups=core,resources=pods,verbs=get;list;watch
// +kubebuilder:rbac:groups=route.openshift.io,resources=routes,verbs=get;list;watch
// +kubebuilder:rbac:groups=gateway.networking.k8s.io,resources=httproutes,verbs=get;list;watch;create;update;patch;delete
// +kubebuilder:rbac:groups=keda.sh,resources=scaledobjects,verbs=get;list;watch;create;update;patch;delete
// +kubebuilder:rbac:groups=keda.sh,resources=scaledobjects/finalizers,verbs=get;list;watch;create;update;patch;delete
// +kubebuilder:rbac:groups=keda.sh,resources=scaledobjects/status,verbs=get;update;patch
// +kubebuilder:rbac:groups=opentelemetry.io,resources=opentelemetrycollectors,verbs=get;list;watch;create;update;patch;delete
// +kubebuilder:rbac:groups=opentelemetry.io,resources=opentelemetrycollectors/status,verbs=get;update;patch
// +kubebuilder:rbac:groups=opentelemetry.io,resources=opentelemetrycollectors/finalizers,verbs=get;list;watch;create;update;patch;delete

// InferenceServiceState describes the Readiness of the InferenceService
type InferenceServiceState string

// Different InferenceServiceState an InferenceService may have.
const (
	InferenceServiceReadyState    InferenceServiceState = "InferenceServiceReady"
	InferenceServiceNotReadyState InferenceServiceState = "InferenceServiceNotReady"
)

// InferenceServiceReconciler reconciles a InferenceService object
type InferenceServiceReconciler struct {
	client.Client
	ClientConfig *rest.Config
	Clientset    kubernetes.Interface
	Log          logr.Logger
	Scheme       *runtime.Scheme
	Recorder     record.EventRecorder
}

func (r *InferenceServiceReconciler) Reconcile(ctx context.Context, req ctrl.Request) (ctrl.Result, error) {
	// Fetch the InferenceService instance
	isvc := &v1beta1.InferenceService{}
	if err := r.Get(ctx, req.NamespacedName, isvc); err != nil {
		if apierr.IsNotFound(err) {
			// Object not found, return.  Created objects are automatically garbage collected.
			// For additional cleanup logic use finalizers.
			return reconcile.Result{}, nil
		}
		return reconcile.Result{}, err
	}

	isvcConfigMap, err := v1beta1.GetInferenceServiceConfigMap(ctx, r.Clientset)
	if err != nil {
		r.Log.Error(err, "unable to get configmap", "name", constants.InferenceServiceConfigMapName, "namespace", constants.KServeNamespace)
		return reconcile.Result{}, err
	}
	isvcConfig, err := v1beta1.NewInferenceServicesConfig(isvcConfigMap)
	if err != nil {
		return reconcile.Result{}, errors.Wrapf(err, "fails to create InferenceServicesConfig")
	}

	// get annotations from isvc
	annotations := utils.Filter(isvc.Annotations, func(key string) bool {
		return !utils.Includes(isvcConfig.ServiceAnnotationDisallowedList, key)
	})
	forceStopRuntime := utils.GetForceStopRuntime(isvc)

	deployConfig, err := v1beta1.NewDeployConfig(isvcConfigMap)
	if err != nil {
		return reconcile.Result{}, errors.Wrapf(err, "fails to create DeployConfig")
	}

	deploymentMode := isvcutils.GetDeploymentMode(isvc.Status.DeploymentMode, annotations, deployConfig)
	r.Log.Info("Inference service deployment mode ", "deployment mode ", deploymentMode)

	if deploymentMode == constants.ModelMeshDeployment {
		if isvc.Spec.Transformer == nil {
			// Skip if no transformers
			r.Log.Info("Skipping reconciliation for InferenceService", constants.DeploymentMode, deploymentMode,
				"apiVersion", isvc.APIVersion, "isvc", isvc.Name)
			return ctrl.Result{}, nil
		}
		// Continue to reconcile when there is a transformer
		r.Log.Info("Continue reconciliation for InferenceService", constants.DeploymentMode, deploymentMode,
			"apiVersion", isvc.APIVersion, "isvc", isvc.Name)
	}

	// name of our custom finalizer
	finalizerName := "inferenceservice.finalizers"

	// examine DeletionTimestamp to determine if object is under deletion
	if isvc.ObjectMeta.DeletionTimestamp.IsZero() {
		// The object is not being deleted, so if it does not have our finalizer,
		// then lets add the finalizer and update the object. This is equivalent
		// registering our finalizer.
		if !controllerutil.ContainsFinalizer(isvc, finalizerName) {
			controllerutil.AddFinalizer(isvc, finalizerName)
			patchYaml := "metadata:\n  finalizers: [" + strings.Join(isvc.ObjectMeta.Finalizers, ",") + "]"
			patchJson, _ := yaml.YAMLToJSON([]byte(patchYaml))
			if err := r.Patch(ctx, isvc, client.RawPatch(types.MergePatchType, patchJson)); err != nil {
				return ctrl.Result{}, err
			}
		}
	} else {
		// The object is being deleted
		if controllerutil.ContainsFinalizer(isvc, finalizerName) {
			// our finalizer is present, so lets handle any external dependency
			if err := r.deleteExternalResources(ctx, isvc); err != nil {
				// if fail to delete the external dependency here, return with error
				// so that it can be retried
				return ctrl.Result{}, err
			}

			// remove our finalizer from the list and update it.
			controllerutil.RemoveFinalizer(isvc, finalizerName)
			patchYaml := "metadata:\n  finalizers: [" + strings.Join(isvc.ObjectMeta.Finalizers, ",") + "]"
			patchJson, _ := yaml.YAMLToJSON([]byte(patchYaml))
			if err := r.Patch(ctx, isvc, client.RawPatch(types.MergePatchType, patchJson)); err != nil {
				return ctrl.Result{}, err
			}
		}

		// Stop reconciliation as the item is being deleted
		return ctrl.Result{}, nil
	}
	// Check if auto-update is disabled, this will skip the reconciliation if the annotation is present.
	// Used for when k8s autoreconciles the InferenceService.
	if annotations != nil {
		if disableAutoUpdate, found := annotations[constants.DisableAutoUpdateAnnotationKey]; found && disableAutoUpdate == "true" && isvc.Status.IsReady() {
			r.Log.Info("Auto-update is disabled for InferenceService, skipping reconciliation", "InferenceService", isvc.Name)
			return ctrl.Result{}, nil
		}
	}

<<<<<<< HEAD
	// Abort early if the resolved deployment mode is Serverless, but Knative Services are not available
	var allowZeroInitialScale bool
	if deploymentMode == constants.Serverless {
=======
	// Abort early if the resolved deployment mode is Knative, but Knative Services are not available
	if deploymentMode == constants.Knative {
>>>>>>> b42d7126
		ksvcAvailable, checkKsvcErr := utils.IsCrdAvailable(r.ClientConfig, knservingv1.SchemeGroupVersion.String(), constants.KnativeServiceKind)
		if checkKsvcErr != nil {
			return reconcile.Result{}, checkKsvcErr
		}

		if !ksvcAvailable {
			r.Recorder.Event(isvc, corev1.EventTypeWarning, "ServerlessModeRejected",
				"It is not possible to use Knative deployment mode when Knative Services are not available")
			return reconcile.Result{Requeue: false}, reconcile.TerminalError(fmt.Errorf("the resolved deployment mode of InferenceService '%s' is Knative, but Knative Serving is not available", isvc.Name))
		}

		// Retrieve the allow-zero-initial-scale value from the knative autoscaler configuration.
		allowZeroInitialScale, err = knutils.CheckZeroInitialScaleAllowed(ctx, r.Clientset)
		if err != nil {
			return ctrl.Result{}, errors.Wrapf(err, "failed to retrieve the knative autoscaler configuration")
		}
	}

	// Setup reconcilers
	r.Log.Info("Reconciling inference service", "apiVersion", isvc.APIVersion, "isvc", isvc.Name)

	// Reconcile cabundleConfigMap
	caBundleConfigMapReconciler := cabundleconfigmap.NewCaBundleConfigMapReconciler(r.Client, r.Clientset, r.Scheme)
	if err := caBundleConfigMapReconciler.Reconcile(ctx, isvc); err != nil {
		return reconcile.Result{}, err
	}

	reconcilers := []components.Component{}
	if deploymentMode != constants.ModelMeshDeployment {
		reconcilers = append(reconcilers, components.NewPredictor(r.Client, r.Clientset, r.Scheme, isvcConfig, deploymentMode, allowZeroInitialScale))
	}
	if isvc.Spec.Transformer != nil {
		reconcilers = append(reconcilers, components.NewTransformer(r.Client, r.Clientset, r.Scheme, isvcConfig, deploymentMode, allowZeroInitialScale))
	}
	if isvc.Spec.Explainer != nil {
		reconcilers = append(reconcilers, components.NewExplainer(r.Client, r.Clientset, r.Scheme, isvcConfig, deploymentMode, allowZeroInitialScale))
	}
	for _, reconciler := range reconcilers {
		result, err := reconciler.Reconcile(ctx, isvc)
		if err != nil {
			r.Log.Error(err, "Failed to reconcile", "reconciler", reflect.ValueOf(reconciler), "Name", isvc.Name)
			r.Recorder.Eventf(isvc, corev1.EventTypeWarning, "InternalError", err.Error())
			if err := r.updateStatus(ctx, isvc, deploymentMode); err != nil {
				r.Log.Error(err, "Error updating status")
				return result, err
			}
			return reconcile.Result{}, errors.Wrapf(err, "fails to reconcile component")
		}
		if result.Requeue || result.RequeueAfter > 0 {
			return result, nil
		}
	}
	// Handle InferenceService status updates based on the force stop annotation.
	// If true, transition the service to a stopped and unready state; otherwise, ensure it's not marked as stopped.
	existingStoppedCondition := isvc.Status.GetCondition(v1beta1.Stopped)
	if existingStoppedCondition == nil {
		defaultStoppedCondition := &apis.Condition{
			Type:   v1beta1.Stopped,
			Status: corev1.ConditionFalse,
		}
		isvc.Status.SetCondition(v1beta1.Stopped, defaultStoppedCondition)
		existingStoppedCondition = defaultStoppedCondition
	}
	if forceStopRuntime {
		// If the inference service's stopped condition is not set or
		// If the inference service is currently running, update its status to signal that it should be stopped
		if existingStoppedCondition.Status == corev1.ConditionFalse {
			// Add the stopped condition
			stoppedCondition := &apis.Condition{
				Type:   v1beta1.Stopped,
				Status: corev1.ConditionTrue,
			}
			isvc.Status.SetCondition(v1beta1.Stopped, stoppedCondition)
		}
	} else {
		// If the inference service's stopped condition is not set or
		// If the inference service is currently stopped, update its status to signal that it should resume
		if existingStoppedCondition.Status == corev1.ConditionTrue {
			resumeCondition := &apis.Condition{
				Type:   v1beta1.Stopped,
				Status: corev1.ConditionFalse,
			}
			isvc.Status.SetCondition(v1beta1.Stopped, resumeCondition)
		}
	}
	// reconcile RoutesReady and LatestDeploymentReady conditions for serverless deployment
	if deploymentMode == constants.Knative {
		componentList := []v1beta1.ComponentType{v1beta1.PredictorComponent}
		if isvc.Spec.Transformer != nil {
			componentList = append(componentList, v1beta1.TransformerComponent)
		}
		if isvc.Spec.Explainer != nil {
			componentList = append(componentList, v1beta1.ExplainerComponent)
		}
		if !forceStopRuntime {
			isvc.Status.PropagateCrossComponentStatus(componentList, v1beta1.RoutesReady)
			isvc.Status.PropagateCrossComponentStatus(componentList, v1beta1.LatestDeploymentReady)
		}
	}
	// Reconcile ingress
	ingressConfig, err := v1beta1.NewIngressConfig(isvcConfigMap)
	if err != nil {
		return reconcile.Result{}, errors.Wrapf(err, "fails to create IngressConfig")
	}

	// check raw deployment
	if deploymentMode == constants.Standard {
		if ingressConfig.EnableGatewayAPI {
			reconciler := ingress.NewRawHTTPRouteReconciler(r.Client, r.Scheme, ingressConfig, isvcConfig)

			if result, err := reconciler.Reconcile(ctx, isvc); err != nil {
				return result, errors.Wrapf(err, "fails to reconcile ingress")
			} else if result.Requeue || result.RequeueAfter > 0 {
				return result, nil
			}
		} else {
			reconciler, err := ingress.NewRawIngressReconciler(r.Client, r.Scheme, ingressConfig, isvcConfig)
			if err != nil {
				return reconcile.Result{}, errors.Wrapf(err, "fails to reconcile ingress")
			}
			if err := reconciler.Reconcile(ctx, isvc); err != nil {
				return reconcile.Result{}, errors.Wrapf(err, "fails to reconcile ingress")
			}
		}
	} else {
		reconciler := ingress.NewIngressReconciler(r.Client, r.Clientset, r.Scheme, ingressConfig, isvcConfig)
		r.Log.Info("Reconciling ingress for inference service", "isvc", isvc.Name)
		if err := reconciler.Reconcile(ctx, isvc); err != nil {
			return reconcile.Result{}, errors.Wrapf(err, "fails to reconcile ingress")
		}
	}

	// Reconcile modelConfig
	configMapReconciler := modelconfig.NewModelConfigReconciler(r.Client, r.Clientset, r.Scheme)
	if err := configMapReconciler.Reconcile(ctx, isvc); err != nil {
		return reconcile.Result{}, err
	}

	if err = r.updateStatus(ctx, isvc, deploymentMode); err != nil {
		r.Recorder.Event(isvc, corev1.EventTypeWarning, "InternalError", err.Error())
		return reconcile.Result{}, err
	}

	return ctrl.Result{}, nil
}

func (r *InferenceServiceReconciler) updateStatus(ctx context.Context, desiredService *v1beta1.InferenceService,
	deploymentMode constants.DeploymentModeType,
) error {
	// set the DeploymentMode used for the InferenceService in the status
	desiredService.Status.DeploymentMode = string(deploymentMode)
	existingService := &v1beta1.InferenceService{}

	namespacedName := types.NamespacedName{Name: desiredService.Name, Namespace: desiredService.Namespace}
	if err := r.Get(ctx, namespacedName, existingService); err != nil {
		return err
	}
	wasReady := inferenceServiceReadiness(existingService.Status)
	if inferenceServiceStatusEqual(existingService.Status, desiredService.Status, deploymentMode) {
		// If we didn't change anything then don't call updateStatus.
		// This is important because the copy we loaded from the informer's
		// cache may be stale and we don't want to overwrite a prior update
		// to status with this stale state.
	} else if err := r.Status().Update(ctx, desiredService); err != nil {
		r.Log.Error(err, "Failed to update InferenceService status", "InferenceService", desiredService.Name)
		r.Recorder.Eventf(desiredService, corev1.EventTypeWarning, "UpdateFailed",
			"Failed to update status for InferenceService %q: %v", desiredService.Name, err)
		return errors.Wrapf(err, "fails to update InferenceService status")
	} else {
		// If there was a difference and there was no error.
		isReady := inferenceServiceReadiness(desiredService.Status)
		isReadyFalse := inferenceServiceReadinessFalse(desiredService.Status)
		if wasReady && isReadyFalse { // Moved to NotReady State
			r.Recorder.Eventf(desiredService, corev1.EventTypeWarning, string(InferenceServiceNotReadyState),
				fmt.Sprintf("InferenceService [%v] is no longer Ready because of: %v", desiredService.GetName(), r.GetFailConditions(desiredService)))
		} else if !wasReady && isReady { // Moved to Ready State
			r.Recorder.Eventf(desiredService, corev1.EventTypeNormal, string(InferenceServiceReadyState),
				fmt.Sprintf("InferenceService [%v] is Ready", desiredService.GetName()))
		}
	}
	return nil
}

func inferenceServiceReadiness(status v1beta1.InferenceServiceStatus) bool {
	return status.Conditions != nil &&
		status.GetCondition(apis.ConditionReady) != nil &&
		status.GetCondition(apis.ConditionReady).Status == corev1.ConditionTrue
}

func inferenceServiceReadinessFalse(status v1beta1.InferenceServiceStatus) bool {
	readyCondition := status.GetCondition(apis.ConditionReady)
	return readyCondition != nil && readyCondition.Status == corev1.ConditionFalse
}

func inferenceServiceStatusEqual(s1, s2 v1beta1.InferenceServiceStatus, deploymentMode constants.DeploymentModeType) bool {
	if deploymentMode == constants.ModelMeshDeployment {
		// If the deployment mode is ModelMesh, reduce the status scope to compare.
		// Exclude Predictor and ModelStatus which are mananged by ModelMesh controllers
		return equality.Semantic.DeepEqual(s1.Address, s2.Address) &&
			equality.Semantic.DeepEqual(s1.URL, s2.URL) &&
			equality.Semantic.DeepEqual(s1.Status, s2.Status) &&
			equality.Semantic.DeepEqual(s1.Components[v1beta1.TransformerComponent], s2.Components[v1beta1.TransformerComponent]) &&
			equality.Semantic.DeepEqual(s1.Components[v1beta1.ExplainerComponent], s2.Components[v1beta1.ExplainerComponent])
	}
	return equality.Semantic.DeepEqual(s1, s2)
}

func (r *InferenceServiceReconciler) servingRuntimeFunc(ctx context.Context, obj client.Object) []reconcile.Request {
	runtimeObj, ok := obj.(*v1alpha1.ServingRuntime)

	if !ok || runtimeObj == nil {
		return nil
	}

	var isvcList v1beta1.InferenceServiceList
	// List all InferenceServices in the same namespace.
	if err := r.Client.List(ctx, &isvcList, client.InNamespace(runtimeObj.Namespace)); err != nil {
		r.Log.Error(err, "unable to list InferenceServices", "runtime", runtimeObj.Name)
		return nil
	}

	requests := make([]reconcile.Request, 0, len(isvcList.Items))
	for _, isvc := range isvcList.Items {
		annotations := isvc.GetAnnotations()
		if annotations != nil {
			if disableAutoUpdate, found := annotations[constants.DisableAutoUpdateAnnotationKey]; found && disableAutoUpdate == "true" && isvc.Status.IsReady() {
				r.Log.Info("Auto-update is disabled for InferenceService", "InferenceService", isvc.Name)
				continue
			}
		}
		if isvc.Status.ServingRuntimeName == runtimeObj.Name {
			requests = append(requests, reconcile.Request{
				NamespacedName: types.NamespacedName{
					Namespace: isvc.Namespace,
					Name:      isvc.Name,
				},
			})
		}
	}
	return requests
}

// func (r *InferenceServiceReconciler) clusterServingRuntimeFunc(ctx context.Context, obj client.Object) []reconcile.Request {
//	clusterServingRuntimeObj, ok := obj.(*v1alpha1.ClusterServingRuntime)
//
//	if !ok || clusterServingRuntimeObj == nil {
//		return nil
//	}
//
//	var isvcList v1beta1.InferenceServiceList
//	if err := r.Client.List(ctx, &isvcList, client.InNamespace(clusterServingRuntimeObj.Namespace)); err != nil {
//		r.Log.Error(err, "unable to list InferenceServices", "clusterServingRuntime", clusterServingRuntimeObj.Name)
//		return nil
//	}
//
//	requests := make([]reconcile.Request, 0, len(isvcList.Items))
//	for _, isvc := range isvcList.Items {
//		annotations := isvc.GetAnnotations()
//		if annotations != nil {
//			if disableAutoUpdate, found := annotations[constants.DisableAutoUpdateAnnotationKey]; found && disableAutoUpdate == "true" && isvc.Status.IsReady() {
//				r.Log.Info("Auto-update is disabled for InferenceService", "InferenceService", isvc.Name)
//				continue
//			}
//		}
//		requests = append(requests, reconcile.Request{
//			NamespacedName: types.NamespacedName{
//				Namespace: isvc.Namespace,
//				Name:      isvc.Name,
//			},
//		})
//	}
//	return requests
//}

func (r *InferenceServiceReconciler) SetupWithManager(mgr ctrl.Manager, deployConfig *v1beta1.DeployConfig, ingressConfig *v1beta1.IngressConfig) error {
	r.ClientConfig = mgr.GetConfig()
	ctx := context.Background()

	ksvcFound, err := utils.IsCrdAvailable(r.ClientConfig, knservingv1.SchemeGroupVersion.String(), constants.KnativeServiceKind)
	if err != nil {
		return err
	}

	kedaFound, err := utils.IsCrdAvailable(r.ClientConfig, kedav1alpha1.SchemeGroupVersion.String(), constants.KedaScaledObjectKind)
	if err != nil {
		return err
	}

	otelFound, err := utils.IsCrdAvailable(r.ClientConfig, otelv1beta1.GroupVersion.String(), constants.OpenTelemetryCollector)
	if err != nil {
		return err
	}

	vsFound, err := utils.IsCrdAvailable(r.ClientConfig, istioclientv1beta1.SchemeGroupVersion.String(), constants.IstioVirtualServiceKind)
	if err != nil {
		return err
	}

	if err := mgr.GetFieldIndexer().IndexField(ctx, &v1beta1.InferenceService{}, "spec.predictor.model.runtime", func(rawObj client.Object) []string {
		isvc, ok := rawObj.(*v1beta1.InferenceService)
		if !ok {
			return nil
		}
		if isvc.Status.ServingRuntimeName != "" {
			return []string{isvc.Status.ServingRuntimeName}
		}
		// if isvc.Status.ClusterServingRuntimeName != "" {
		//	return []string{isvc.Status.ClusterServingRuntimeName}
		// }
		return nil
	}); err != nil {
		return err
	}

	servingRuntimesPredicate := predicate.Funcs{
		UpdateFunc: func(e event.UpdateEvent) bool {
			oldServingRuntime := e.ObjectOld.(*v1alpha1.ServingRuntime)
			newServingRuntime := e.ObjectNew.(*v1alpha1.ServingRuntime)
			return !reflect.DeepEqual(oldServingRuntime.Spec, newServingRuntime.Spec)
		},
		CreateFunc:  func(e event.CreateEvent) bool { return false },
		DeleteFunc:  func(e event.DeleteEvent) bool { return false },
		GenericFunc: func(e event.GenericEvent) bool { return false },
	}

	// TODO: Find a way to distinguish if the ServingRuntime is a ClusterServingRuntime or not
	// clusterServingRuntimesPredicate := predicate.Funcs{
	//	UpdateFunc: func(e event.UpdateEvent) bool {
	//		oldClusterServingRuntime := e.ObjectOld.(*v1alpha1.ClusterServingRuntime)
	//		newClusterServingRuntime := e.ObjectNew.(*v1alpha1.ClusterServingRuntime)
	//		return !reflect.DeepEqual(oldClusterServingRuntime.Spec, newClusterServingRuntime.Spec)
	//	},
	//	CreateFunc:  func(e event.CreateEvent) bool { return false },
	//	DeleteFunc:  func(e event.DeleteEvent) bool { return false },
	//	GenericFunc: func(e event.GenericEvent) bool { return false },
	// }

	ctrlBuilder := ctrl.NewControllerManagedBy(mgr).
		For(&v1beta1.InferenceService{}).
		Owns(&appsv1.Deployment{}).
		Owns(&corev1.Service{})

	if ksvcFound {
		ctrlBuilder = ctrlBuilder.Owns(&knservingv1.Service{})
	} else {
		r.Log.Info("The InferenceService controller won't watch serving.knative.dev/v1/Service resources because the CRD is not available.")
	}

	if kedaFound {
		ctrlBuilder = ctrlBuilder.Owns(&kedav1alpha1.ScaledObject{}, builder.WithPredicates(predicate.Funcs{
			UpdateFunc: func(e event.UpdateEvent) bool {
				_, ok := e.ObjectNew.(*kedav1alpha1.ScaledObject)
				if !ok {
					return false
				}
				// Ignore status updates for ScaledObject, only reconcile on spec changes
				oldObj := e.ObjectOld.(*kedav1alpha1.ScaledObject)
				newObj := e.ObjectNew.(*kedav1alpha1.ScaledObject)
				return !equality.Semantic.DeepEqual(oldObj.Spec, newObj.Spec)
			},
		}))
	} else {
		r.Log.Info("The InferenceService controller won't watch keda.sh/v1/ScaledObject resources because the CRD is not available.")
	}

	if otelFound {
		ctrlBuilder = ctrlBuilder.Owns(&otelv1beta1.OpenTelemetryCollector{})
	} else {
		r.Log.Info("The InferenceService controller won't watch opentelemetry-collector resources because the CRD is not available.")
	}

	if vsFound && !ingressConfig.DisableIstioVirtualHost {
		ctrlBuilder = ctrlBuilder.Owns(&istioclientv1beta1.VirtualService{})
	} else {
		r.Log.Info("The InferenceService controller won't watch networking.istio.io/v1beta1/VirtualService resources because the CRD is not available.")
	}

	if ingressConfig.EnableGatewayAPI {
		gatewayapiFound, err := utils.IsCrdAvailable(r.ClientConfig, gwapiv1.GroupVersion.String(), constants.HTTPRouteKind)
		if err != nil {
			return err
		}

		if gatewayapiFound {
			ctrlBuilder = ctrlBuilder.Owns(&gwapiv1.HTTPRoute{})
		} else {
			r.Log.Info("The InferenceService controller won't watch gateway.networking.k8s.io/v1/HTTPRoute resources because the CRD is not available.")
			panic("Gateway API CRD not available")
		}
	} else {
		ctrlBuilder = ctrlBuilder.Owns(&netv1.Ingress{})
	}

	return ctrlBuilder.Watches(&v1alpha1.ServingRuntime{}, handler.EnqueueRequestsFromMapFunc(r.servingRuntimeFunc), builder.WithPredicates(servingRuntimesPredicate)).
		// Watches(&v1alpha1.ClusterServingRuntime{}, handler.EnqueueRequestsFromMapFunc(r.clusterServingRuntimeFunc), builder.WithPredicates(clusterServingRuntimesPredicate)).
		Complete(r)
}

func (r *InferenceServiceReconciler) deleteExternalResources(ctx context.Context, isvc *v1beta1.InferenceService) error {
	// Delete all the TrainedModel that uses this InferenceService as parent
	r.Log.Info("Deleting external resources", "InferenceService", isvc.Name)
	var trainedModels v1alpha1.TrainedModelList
	if err := r.List(ctx,
		&trainedModels,
		client.MatchingLabels{constants.ParentInferenceServiceLabel: isvc.Name},
		client.InNamespace(isvc.Namespace),
	); err != nil {
		r.Log.Error(err, "unable to list trained models", "inferenceservice", isvc.Name)
		return err
	}

	// #nosec G601
	for i, v := range trainedModels.Items {
		if err := r.Delete(ctx, &trainedModels.Items[i], client.PropagationPolicy(metav1.DeletePropagationBackground)); client.IgnoreNotFound(err) != nil {
			r.Log.Error(err, "unable to delete trainedmodel", "trainedmodel", v)
		}
	}
	return nil
}

func (r *InferenceServiceReconciler) GetFailConditions(isvc *v1beta1.InferenceService) string {
	msg := ""
	for _, cond := range isvc.Status.Conditions {
		if string(cond.Status) == "False" {
			if msg == "" {
				msg = string(cond.Type)
			} else {
				msg = fmt.Sprintf("%s, %s", msg, string(cond.Type))
			}
		}
	}
	return msg
}<|MERGE_RESOLUTION|>--- conflicted
+++ resolved
@@ -211,14 +211,9 @@
 		}
 	}
 
-<<<<<<< HEAD
-	// Abort early if the resolved deployment mode is Serverless, but Knative Services are not available
+	// Abort early if the resolved deployment mode is Knative, but Knative Services are not available
 	var allowZeroInitialScale bool
-	if deploymentMode == constants.Serverless {
-=======
-	// Abort early if the resolved deployment mode is Knative, but Knative Services are not available
 	if deploymentMode == constants.Knative {
->>>>>>> b42d7126
 		ksvcAvailable, checkKsvcErr := utils.IsCrdAvailable(r.ClientConfig, knservingv1.SchemeGroupVersion.String(), constants.KnativeServiceKind)
 		if checkKsvcErr != nil {
 			return reconcile.Result{}, checkKsvcErr
