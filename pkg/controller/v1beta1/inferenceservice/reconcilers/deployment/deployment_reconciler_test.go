/*
Copyright 2024 The KServe Authors.

Licensed under the Apache License, Version 2.0 (the "License");
you may not use this file except in compliance with the License.
You may obtain a copy of the License at

	http://www.apache.org/licenses/LICENSE-2.0

Unless required by applicable law or agreed to in writing, software
distributed under the License is distributed on an "AS IS" BASIS,
WITHOUT WARRANTIES OR CONDITIONS OF ANY KIND, either express or implied.
See the License for the specific language governing permissions and
limitations under the License.
*/
package deployment

import (
	"context"
	"fmt"
	"testing"

	"github.com/google/go-cmp/cmp"
	"github.com/google/go-cmp/cmp/cmpopts"
	"github.com/stretchr/testify/assert"
	appsv1 "k8s.io/api/apps/v1"
	corev1 "k8s.io/api/core/v1"
	errors "k8s.io/apimachinery/pkg/api/errors"
	"k8s.io/apimachinery/pkg/api/resource"
	metav1 "k8s.io/apimachinery/pkg/apis/meta/v1"
	"k8s.io/apimachinery/pkg/runtime"
	"k8s.io/apimachinery/pkg/util/intstr"
<<<<<<< HEAD
	"k8s.io/client-go/kubernetes"
=======
	kclient "sigs.k8s.io/controller-runtime/pkg/client"
>>>>>>> 3a1dc463

	"github.com/kserve/kserve/pkg/apis/serving/v1beta1"
	"github.com/kserve/kserve/pkg/constants"
	isvcutils "github.com/kserve/kserve/pkg/controller/v1beta1/inferenceservice/utils"
	"github.com/kserve/kserve/pkg/utils"
)

func TestCreateDefaultDeployment(t *testing.T) {
	type args struct {
		clientset        kubernetes.Interface
		objectMeta       metav1.ObjectMeta
		workerObjectMeta metav1.ObjectMeta
		componentExt     *v1beta1.ComponentExtensionSpec
		podSpec          *corev1.PodSpec
		workerPodSpec    *corev1.PodSpec
	}
	testInput := map[string]args{
		"defaultDeployment": {
			objectMeta: metav1.ObjectMeta{
				Name:      "default-predictor",
				Namespace: "default-predictor-namespace",
				Annotations: map[string]string{
					"annotation": "annotation-value",
				},
				Labels: map[string]string{
					constants.DeploymentMode:  string(constants.RawDeployment),
					constants.AutoscalerClass: string(constants.DefaultAutoscalerClass),
				},
			},
			workerObjectMeta: metav1.ObjectMeta{},
			componentExt:     &v1beta1.ComponentExtensionSpec{},
			podSpec: &corev1.PodSpec{
				Volumes: []corev1.Volume{
					{
						Name: "default-predictor-example-volume",
					},
				},
				Containers: []corev1.Container{
					{
						Name:  constants.InferenceServiceContainerName,
						Image: "default-predictor-example-image",
						Env: []corev1.EnvVar{
							{Name: "default-predictor-example-env", Value: "example-env"},
						},
					},
				},
			},
			workerPodSpec: nil,
		},
		"multiNode-deployment": {
			objectMeta: metav1.ObjectMeta{
				Name:      "default-predictor",
				Namespace: "default-predictor-namespace",
				Annotations: map[string]string{
					"annotation": "annotation-value",
				},
				Labels: map[string]string{
					constants.DeploymentMode:  string(constants.RawDeployment),
					constants.AutoscalerClass: string(constants.AutoscalerClassNone),
				},
			},
			workerObjectMeta: metav1.ObjectMeta{
				Name:      "worker-predictor",
				Namespace: "worker-predictor-namespace",
				Annotations: map[string]string{
					"annotation": "annotation-value",
				},
				Labels: map[string]string{
					constants.DeploymentMode:  string(constants.RawDeployment),
					constants.AutoscalerClass: string(constants.AutoscalerClassNone),
				},
			},
			componentExt: &v1beta1.ComponentExtensionSpec{},
			podSpec: &corev1.PodSpec{
				Volumes: []corev1.Volume{
					{
						Name: "default-predictor-example-volume",
					},
				},
				Containers: []corev1.Container{
					{
						Name:  constants.InferenceServiceContainerName,
						Image: "default-predictor-example-image",
						Env: []corev1.EnvVar{
							{Name: "TENSOR_PARALLEL_SIZE", Value: "1"},
							{Name: "MODEL_NAME"},
							{Name: "PIPELINE_PARALLEL_SIZE", Value: "2"},
							{Name: "RAY_NODE_COUNT", Value: "2"},
							{Name: "REQUEST_GPU_COUNT", Value: "1"},
						},
						Resources: corev1.ResourceRequirements{
							Limits: corev1.ResourceList{
								constants.NvidiaGPUResourceType: resource.MustParse("1"),
							},
							Requests: corev1.ResourceList{
								constants.NvidiaGPUResourceType: resource.MustParse("1"),
							},
						},
					},
				},
			},
			workerPodSpec: &corev1.PodSpec{
				Volumes: []corev1.Volume{
					{
						Name: "worker-predictor-example-volume",
					},
				},
				Containers: []corev1.Container{
					{
						Name:  "worker-container",
						Image: "worker-predictor-example-image",
						Env: []corev1.EnvVar{
							{Name: "worker-predictor-example-env", Value: "example-env"},
							{Name: "RAY_NODE_COUNT", Value: "2"},
							{Name: "REQUEST_GPU_COUNT", Value: "1"},
							{Name: "ISVC_NAME"},
						},
						Resources: corev1.ResourceRequirements{
							Limits: corev1.ResourceList{
								constants.NvidiaGPUResourceType: resource.MustParse("1"),
							},
							Requests: corev1.ResourceList{
								constants.NvidiaGPUResourceType: resource.MustParse("1"),
							},
						},
					},
				},
			},
		},
	}

	expectedDeploymentPodSpecs := map[string][]*appsv1.Deployment{
		"defaultDeployment": {
			&appsv1.Deployment{
				ObjectMeta: metav1.ObjectMeta{
					Name:      "default-predictor",
					Namespace: "default-predictor-namespace",
					Annotations: map[string]string{
						"annotation": "annotation-value",
					},
					Labels: map[string]string{
						constants.RawDeploymentAppLabel: "isvc.default-predictor",
						constants.AutoscalerClass:       string(constants.AutoscalerClassHPA),
						constants.DeploymentMode:        string(constants.RawDeployment),
					},
				},
				Spec: appsv1.DeploymentSpec{
					Selector: &metav1.LabelSelector{
						MatchLabels: map[string]string{
							constants.RawDeploymentAppLabel: "isvc.default-predictor",
						},
					},
					Strategy: appsv1.DeploymentStrategy{
						Type: appsv1.RollingUpdateDeploymentStrategyType,
						RollingUpdate: &appsv1.RollingUpdateDeployment{
							MaxUnavailable: intStrPtr("25%"),
							MaxSurge:       intStrPtr("25%"),
						},
					},
					Template: corev1.PodTemplateSpec{
						ObjectMeta: metav1.ObjectMeta{
							Name:      "default-predictor",
							Namespace: "default-predictor-namespace",
							Annotations: map[string]string{
								"annotation": "annotation-value",
							},
							Labels: map[string]string{
								constants.RawDeploymentAppLabel: "isvc.default-predictor",
								constants.AutoscalerClass:       string(constants.AutoscalerClassHPA),
								constants.DeploymentMode:        string(constants.RawDeployment),
							},
						},
						Spec: corev1.PodSpec{
							Volumes:                      []corev1.Volume{{Name: "default-predictor-example-volume"}},
							AutomountServiceAccountToken: BoolPtr(false),
							Containers: []corev1.Container{
								{
									Name:  constants.InferenceServiceContainerName,
									Image: "default-predictor-example-image",
									Env: []corev1.EnvVar{
										{Name: "default-predictor-example-env", Value: "example-env"},
									},
									ImagePullPolicy:          "IfNotPresent",
									TerminationMessagePolicy: "File",
									TerminationMessagePath:   "/dev/termination-log",
									ReadinessProbe: &corev1.Probe{
										ProbeHandler: corev1.ProbeHandler{
											TCPSocket: &corev1.TCPSocketAction{
												Port: intstr.IntOrString{IntVal: 8080},
												Host: "",
											},
										},
										TimeoutSeconds:   1,
										PeriodSeconds:    10,
										SuccessThreshold: 1,
										FailureThreshold: 3,
									},
								},
							},
						},
					},
				},
			},
			nil,
		},
		"multiNode-deployment": {
			&appsv1.Deployment{
				ObjectMeta: metav1.ObjectMeta{
					Name:      "default-predictor",
					Namespace: "default-predictor-namespace",
					Annotations: map[string]string{
						"annotation": "annotation-value",
					},
					Labels: map[string]string{
						"app":                               "isvc.default-predictor",
						"serving.kserve.io/autoscalerClass": "none",
						"serving.kserve.io/deploymentMode":  "RawDeployment",
					},
				},
				Spec: appsv1.DeploymentSpec{
					Selector: &metav1.LabelSelector{
						MatchLabels: map[string]string{
							"app": "isvc.default-predictor",
						},
					},
					Strategy: appsv1.DeploymentStrategy{
						Type: appsv1.RollingUpdateDeploymentStrategyType,
						RollingUpdate: &appsv1.RollingUpdateDeployment{
							MaxUnavailable: intStrPtr("25%"),
							MaxSurge:       intStrPtr("25%"),
						},
					},
					Template: corev1.PodTemplateSpec{
						ObjectMeta: metav1.ObjectMeta{
							Name:      "default-predictor",
							Namespace: "default-predictor-namespace",
							Annotations: map[string]string{
								"annotation": "annotation-value",
							},
							Labels: map[string]string{
								"app":                               "isvc.default-predictor",
								"serving.kserve.io/autoscalerClass": "none",
								"serving.kserve.io/deploymentMode":  "RawDeployment",
							},
						},
						Spec: corev1.PodSpec{
							Volumes:                      []corev1.Volume{{Name: "default-predictor-example-volume"}},
							AutomountServiceAccountToken: BoolPtr(false),
							Containers: []corev1.Container{
								{
									Name:  constants.InferenceServiceContainerName,
									Image: "default-predictor-example-image",
									Env: []corev1.EnvVar{
										{Name: "TENSOR_PARALLEL_SIZE", Value: "1"},
										{Name: "MODEL_NAME"},
										{Name: "PIPELINE_PARALLEL_SIZE", Value: "2"},
										{Name: "RAY_NODE_COUNT", Value: "2"},
										{Name: "REQUEST_GPU_COUNT", Value: "1"},
									},
									Resources: corev1.ResourceRequirements{
										Limits: corev1.ResourceList{
											constants.NvidiaGPUResourceType: resource.MustParse("1"),
										},
										Requests: corev1.ResourceList{
											constants.NvidiaGPUResourceType: resource.MustParse("1"),
										},
									},
									ImagePullPolicy:          "IfNotPresent",
									TerminationMessagePolicy: "File",
									TerminationMessagePath:   "/dev/termination-log",
									ReadinessProbe: &corev1.Probe{
										ProbeHandler: corev1.ProbeHandler{
											TCPSocket: &corev1.TCPSocketAction{
												Port: intstr.IntOrString{IntVal: 8080},
												Host: "",
											},
										},
										TimeoutSeconds:   1,
										PeriodSeconds:    10,
										SuccessThreshold: 1,
										FailureThreshold: 3,
									},
								},
							},
						},
					},
				},
			},
			&appsv1.Deployment{
				ObjectMeta: metav1.ObjectMeta{
					Name:      "worker-predictor",
					Namespace: "worker-predictor-namespace",
					Annotations: map[string]string{
						"annotation": "annotation-value",
					},
					Labels: map[string]string{
						constants.RawDeploymentAppLabel: "isvc.default-predictor-worker",
						constants.AutoscalerClass:       string(constants.AutoscalerClassNone),
						constants.DeploymentMode:        string(constants.RawDeployment),
					},
				},
				Spec: appsv1.DeploymentSpec{
					Replicas: int32Ptr(1),
					Selector: &metav1.LabelSelector{
						MatchLabels: map[string]string{
							constants.RawDeploymentAppLabel: "isvc.default-predictor-worker",
						},
					},
					Strategy: appsv1.DeploymentStrategy{
						Type: appsv1.RollingUpdateDeploymentStrategyType,
						RollingUpdate: &appsv1.RollingUpdateDeployment{
							MaxUnavailable: intStrPtr("0%"),
							MaxSurge:       intStrPtr("100%"),
						},
					},
					Template: corev1.PodTemplateSpec{
						ObjectMeta: metav1.ObjectMeta{
							Name:      "worker-predictor",
							Namespace: "worker-predictor-namespace",
							Annotations: map[string]string{
								"annotation": "annotation-value",
							},
							Labels: map[string]string{
								constants.RawDeploymentAppLabel: "isvc.default-predictor-worker",
								constants.AutoscalerClass:       string(constants.AutoscalerClassNone),
								constants.DeploymentMode:        string(constants.RawDeployment),
							},
						},
						Spec: corev1.PodSpec{
							Volumes:                      []corev1.Volume{{Name: "worker-predictor-example-volume"}},
							AutomountServiceAccountToken: BoolPtr(false),
							Containers: []corev1.Container{
								{
									Name:  "worker-container",
									Image: "worker-predictor-example-image",
									Env: []corev1.EnvVar{
										{Name: "worker-predictor-example-env", Value: "example-env"},
										{Name: "RAY_NODE_COUNT", Value: "2"},
										{Name: "REQUEST_GPU_COUNT", Value: "1"},
										{Name: "ISVC_NAME"},
									},
									Resources: corev1.ResourceRequirements{
										Limits: corev1.ResourceList{
											constants.NvidiaGPUResourceType: resource.MustParse("1"),
										},
										Requests: corev1.ResourceList{
											constants.NvidiaGPUResourceType: resource.MustParse("1"),
										},
									},
									ImagePullPolicy:          "IfNotPresent",
									TerminationMessagePolicy: "File",
									TerminationMessagePath:   "/dev/termination-log",
								},
							},
						},
					},
				},
			},
		},
	}

	tests := []struct {
		name        string
		args        args
		expected    []*appsv1.Deployment
		expectedErr error
	}{
		{
			name: "default deployment",
			args: args{
				objectMeta:       testInput["defaultDeployment"].objectMeta,
				workerObjectMeta: testInput["defaultDeployment"].workerObjectMeta,
				componentExt:     testInput["defaultDeployment"].componentExt,
				podSpec:          testInput["defaultDeployment"].podSpec,
				workerPodSpec:    testInput["defaultDeployment"].workerPodSpec,
			},
			expected:    expectedDeploymentPodSpecs["defaultDeployment"],
			expectedErr: nil,
		},
		{
			name: "multiNode-deployment",
			args: args{
				objectMeta:       testInput["multiNode-deployment"].objectMeta,
				workerObjectMeta: testInput["multiNode-deployment"].workerObjectMeta,
				componentExt:     testInput["multiNode-deployment"].componentExt,
				podSpec:          testInput["multiNode-deployment"].podSpec,
				workerPodSpec:    testInput["multiNode-deployment"].workerPodSpec,
			},
			expected:    expectedDeploymentPodSpecs["multiNode-deployment"],
			expectedErr: nil,
		},
	}
	for _, tt := range tests {
		t.Run(tt.name, func(t *testing.T) {
<<<<<<< HEAD
			got := createRawDeployment(tt.args.objectMeta, tt.args.workerObjectMeta, tt.args.componentExt, tt.args.podSpec, tt.args.workerPodSpec)
			if len(got) == 0 {
				t.Errorf("Got empty deployment")
			}

=======
			got, err := createRawDeployment(tt.args.objectMeta, tt.args.workerObjectMeta, tt.args.componentExt, tt.args.podSpec, tt.args.workerPodSpec)
			assert.Equal(t, tt.expectedErr, err)
>>>>>>> 3a1dc463
			for i, deploy := range got {
				if diff := cmp.Diff(tt.expected[i], deploy, cmpopts.IgnoreFields(appsv1.Deployment{}, "Spec.Template.Spec.SecurityContext"),
					cmpopts.IgnoreFields(appsv1.Deployment{}, "Spec.Template.Spec.RestartPolicy"),
					cmpopts.IgnoreFields(appsv1.Deployment{}, "Spec.Template.Spec.TerminationGracePeriodSeconds"),
					cmpopts.IgnoreFields(appsv1.Deployment{}, "Spec.Template.Spec.DNSPolicy"),
					cmpopts.IgnoreFields(appsv1.Deployment{}, "Spec.Template.Spec.AutomountServiceAccountToken"),
					cmpopts.IgnoreFields(appsv1.Deployment{}, "Spec.Template.Spec.SchedulerName"),
					cmpopts.IgnoreFields(appsv1.Deployment{}, "Spec.RevisionHistoryLimit"),
					cmpopts.IgnoreFields(appsv1.Deployment{}, "Spec.ProgressDeadlineSeconds")); diff != "" {
					t.Errorf("Test %q unexpected deployment (-want +got): %v", tt.name, diff)
				}
			}
		})
	}

	// deepCopyArgs creates a deep copy of the provided args struct.
	// It ensures that nested pointers (componentExt, podSpec, workerPodSpec) are properly duplicated
	// to avoid unintended side effects when the original struct is modified.
	deepCopyArgs := func(src args) args {
		dst := args{
			objectMeta:       src.objectMeta,
			workerObjectMeta: src.workerObjectMeta,
		}
		if src.componentExt != nil {
			dst.componentExt = src.componentExt.DeepCopy()
		}
		if src.podSpec != nil {
			dst.podSpec = src.podSpec.DeepCopy()
		}
		if src.workerPodSpec != nil {
			dst.workerPodSpec = src.workerPodSpec.DeepCopy()
		}
		return dst
	}

	getDefaultArgs := func() args {
		return deepCopyArgs(testInput["multiNode-deployment"])
	}
	getDefaultExpectedDeployment := func() []*appsv1.Deployment {
		return deepCopyDeploymentList(expectedDeploymentPodSpecs["multiNode-deployment"])
	}

	// pipelineParallelSize test
	objectMeta_tests := []struct {
		name           string
		modifyArgs     func(args) args
		modifyExpected func([]*appsv1.Deployment) []*appsv1.Deployment
		expectedErr    error
	}{
		{
			name: "Set RAY_NODE_COUNT to 3 when pipelineParallelSize is 3 and tensorParallelSize is 1, with 2 worker node replicas",
			modifyArgs: func(updatedArgs args) args {
				if updatedArgs.podSpec.Containers[0].Name == constants.InferenceServiceContainerName {
					isvcutils.AddEnvVarToPodSpec(updatedArgs.podSpec, constants.InferenceServiceContainerName, constants.PipelineParallelSizeEnvName, "3")
					isvcutils.AddEnvVarToPodSpec(updatedArgs.podSpec, constants.InferenceServiceContainerName, constants.RayNodeCountEnvName, "3")
				}
				if updatedArgs.workerPodSpec.Containers[0].Name == constants.WorkerContainerName {
					isvcutils.AddEnvVarToPodSpec(updatedArgs.workerPodSpec, constants.WorkerContainerName, constants.RayNodeCountEnvName, "3")
				}
				return updatedArgs
			},
			modifyExpected: func(updatedExpected []*appsv1.Deployment) []*appsv1.Deployment {
				// updatedExpected[0] is default deployment, updatedExpected[1] is worker node deployment
				addEnvVarToDeploymentSpec(&updatedExpected[0].Spec, constants.InferenceServiceContainerName, constants.PipelineParallelSizeEnvName, "3")
				addEnvVarToDeploymentSpec(&updatedExpected[0].Spec, constants.InferenceServiceContainerName, constants.RayNodeCountEnvName, "3")
				addEnvVarToDeploymentSpec(&updatedExpected[1].Spec, constants.WorkerContainerName, constants.RayNodeCountEnvName, "3")
				updatedExpected[1].Spec.Replicas = int32Ptr(2)
				return updatedExpected
			},
		},
	}

	for _, tt := range objectMeta_tests {
		t.Run(tt.name, func(t *testing.T) {
			// retrieve args, expected
			ttArgs := getDefaultArgs()
			ttExpected := getDefaultExpectedDeployment()

			// update objectMeta using modify func
<<<<<<< HEAD
			got := createRawDeployment(ttArgs.objectMeta, ttArgs.workerObjectMeta, ttArgs.componentExt, tt.modifyArgs(ttArgs).podSpec, tt.modifyArgs(ttArgs).workerPodSpec)
			if len(got) == 0 {
				t.Errorf("Got empty deployment")
			}
=======
			got, err := createRawDeployment(ttArgs.objectMeta, ttArgs.workerObjectMeta, ttArgs.componentExt, tt.modifyArgs(ttArgs).podSpec, tt.modifyArgs(ttArgs).workerPodSpec)
			assert.Equal(t, tt.expectedErr, err)
>>>>>>> 3a1dc463

			// update expected value using modifyExpected func
			expected := tt.modifyExpected(ttExpected)

			for i, deploy := range got {
				if diff := cmp.Diff(expected[i], deploy, cmpopts.IgnoreFields(appsv1.Deployment{}, "Spec.Template.Spec.SecurityContext"),
					cmpopts.IgnoreFields(appsv1.Deployment{}, "Spec.Template.Spec.RestartPolicy"),
					cmpopts.IgnoreFields(appsv1.Deployment{}, "Spec.Template.Spec.TerminationGracePeriodSeconds"),
					cmpopts.IgnoreFields(appsv1.Deployment{}, "Spec.Template.Spec.DNSPolicy"),
					cmpopts.IgnoreFields(appsv1.Deployment{}, "Spec.Template.Spec.AutomountServiceAccountToken"),
					cmpopts.IgnoreFields(appsv1.Deployment{}, "Spec.Template.Spec.SchedulerName"),
					cmpopts.IgnoreFields(appsv1.Deployment{}, "Spec.RevisionHistoryLimit"),
					cmpopts.IgnoreFields(appsv1.Deployment{}, "Spec.ProgressDeadlineSeconds")); diff != "" {
					t.Errorf("Test %q unexpected deployment (-want +got): %v", tt.name, diff)
				}
			}
		})
	}

	// tensor-parallel-size test
	podSpec_tests := []struct {
		name                       string
		modifyPodSpecArgs          func(args) args
		modifyWorkerPodSpecArgs    func(args) args
		modifyObjectMetaArgs       func(args) args
		modifyWorkerObjectMetaArgs func(args) args
		modifyExpected             func([]*appsv1.Deployment) []*appsv1.Deployment
		expectedErr                error
	}{
		{
			name: "Use the value of GPU in resources request of container",
			modifyPodSpecArgs: func(updatedArgs args) args {
				// Overwrite the environment variable
				for j, envVar := range updatedArgs.podSpec.Containers[0].Env {
					if envVar.Name == constants.RequestGPUCountEnvName {
						updatedArgs.podSpec.Containers[0].Env[j].Value = "5"
						break
					}
				}
				return updatedArgs
			},
			modifyWorkerPodSpecArgs: func(updatedArgs args) args {
				// Overwrite the environment variable
				for j, envVar := range updatedArgs.workerPodSpec.Containers[0].Env {
					if envVar.Name == constants.RequestGPUCountEnvName {
						updatedArgs.workerPodSpec.Containers[0].Env[j].Value = "5"
						break
					}
				}
				return updatedArgs
			},
			modifyObjectMetaArgs:       func(updatedArgs args) args { return updatedArgs },
			modifyWorkerObjectMetaArgs: func(updatedArgs args) args { return updatedArgs },
			modifyExpected: func(updatedExpected []*appsv1.Deployment) []*appsv1.Deployment {
				// Overwrite the environment variable
				for j, envVar := range updatedExpected[0].Spec.Template.Spec.Containers[0].Env {
					if envVar.Name == constants.RequestGPUCountEnvName {
						updatedExpected[0].Spec.Template.Spec.Containers[0].Env[j].Value = "5"
						continue
					}
				}
				for j, envVar := range updatedExpected[1].Spec.Template.Spec.Containers[0].Env {
					if envVar.Name == constants.RequestGPUCountEnvName {
						updatedExpected[1].Spec.Template.Spec.Containers[0].Env[j].Value = "5"
						break
					}
				}

				for _, deploy := range updatedExpected {
					deploy.Spec.Template.Spec.Containers[0].Resources = corev1.ResourceRequirements{
						Limits: corev1.ResourceList{
							constants.NvidiaGPUResourceType: resource.MustParse("5"),
						},
						Requests: corev1.ResourceList{
							constants.NvidiaGPUResourceType: resource.MustParse("5"),
						},
					}
				}

				return updatedExpected
			},
		},
		{
			name: "Use specified gpuResourceType if it is in gpuResourceTypeList",
			modifyPodSpecArgs: func(updatedArgs args) args {
				intelGPUResourceType := corev1.ResourceName(constants.IntelGPUResourceType)
				updatedArgs.podSpec.Containers[0].Resources.Requests = corev1.ResourceList{
					intelGPUResourceType: resource.MustParse("3"),
				}
				updatedArgs.podSpec.Containers[0].Resources.Limits = corev1.ResourceList{
					intelGPUResourceType: resource.MustParse("3"),
				}

				for j, envVar := range updatedArgs.podSpec.Containers[0].Env {
					if envVar.Name == constants.RequestGPUCountEnvName {
						updatedArgs.podSpec.Containers[0].Env[j].Value = "3"
						break
					}
				}
				return updatedArgs
			},
			modifyWorkerPodSpecArgs: func(updatedArgs args) args {
				for j, envVar := range updatedArgs.workerPodSpec.Containers[0].Env {
					if envVar.Name == constants.RequestGPUCountEnvName {
						updatedArgs.workerPodSpec.Containers[0].Env[j].Value = "3"
						break
					}
				}
				return updatedArgs
			},
			modifyObjectMetaArgs:       func(updatedArgs args) args { return updatedArgs },
			modifyWorkerObjectMetaArgs: func(updatedArgs args) args { return updatedArgs },
			modifyExpected: func(updatedExpected []*appsv1.Deployment) []*appsv1.Deployment {
				// Overwrite the environment variable
				for j, envVar := range updatedExpected[0].Spec.Template.Spec.Containers[0].Env {
					if envVar.Name == constants.RequestGPUCountEnvName {
						updatedExpected[0].Spec.Template.Spec.Containers[0].Env[j].Value = "3"
						continue
					}
				}
				for j, envVar := range updatedExpected[1].Spec.Template.Spec.Containers[0].Env {
					if envVar.Name == constants.RequestGPUCountEnvName {
						updatedExpected[1].Spec.Template.Spec.Containers[0].Env[j].Value = "3"
						break
					}
				}

				updatedExpected[0].Spec.Template.Spec.Containers[0].Resources = corev1.ResourceRequirements{
					Requests: corev1.ResourceList{
						constants.IntelGPUResourceType: resource.MustParse("3"),
					},
					Limits: corev1.ResourceList{
						constants.IntelGPUResourceType: resource.MustParse("3"),
					},
				}
				// worker node will use default gpuResourceType (NvidiaGPUResourceType)
				updatedExpected[1].Spec.Template.Spec.Containers[0].Resources = corev1.ResourceRequirements{
					Requests: corev1.ResourceList{
						constants.NvidiaGPUResourceType: resource.MustParse("3"),
					},
					Limits: corev1.ResourceList{
						constants.NvidiaGPUResourceType: resource.MustParse("3"),
					},
				}

				return updatedExpected
			},
		},
		{
			name: "Use a custom gpuResourceType specified in annotations, even when it is not listed in the default gpuResourceTypeList",
			modifyPodSpecArgs: func(updatedArgs args) args {
				updatedArgs.podSpec.Containers[0].Resources = corev1.ResourceRequirements{}
				updatedArgs.podSpec.Containers[0].Resources.Requests = corev1.ResourceList{
					"custom.com/gpu": resource.MustParse("3"),
				}
				updatedArgs.podSpec.Containers[0].Resources.Limits = corev1.ResourceList{
					"custom.com/gpu": resource.MustParse("3"),
				}

				for j, envVar := range updatedArgs.podSpec.Containers[0].Env {
					if envVar.Name == constants.RequestGPUCountEnvName {
						updatedArgs.podSpec.Containers[0].Env[j].Value = "3"
						break
					}
				}
				return updatedArgs
			},
			modifyWorkerPodSpecArgs: func(updatedArgs args) args {
				updatedArgs.workerPodSpec.Containers[0].Resources = corev1.ResourceRequirements{}
				updatedArgs.workerPodSpec.Containers[0].Resources.Requests = corev1.ResourceList{
					"custom.com/gpu": resource.MustParse("3"),
				}
				updatedArgs.workerPodSpec.Containers[0].Resources.Limits = corev1.ResourceList{
					"custom.com/gpu": resource.MustParse("3"),
				}

				for j, envVar := range updatedArgs.workerPodSpec.Containers[0].Env {
					if envVar.Name == constants.RequestGPUCountEnvName {
						updatedArgs.workerPodSpec.Containers[0].Env[j].Value = "3"
						break
					}
				}
				return updatedArgs
			},
			modifyObjectMetaArgs: func(updatedArgs args) args {
				updatedArgs.objectMeta.Annotations[constants.CustomGPUResourceTypesAnnotationKey] = "[\"custom.com/gpu\"]"
				return updatedArgs
			},
			modifyWorkerObjectMetaArgs: func(updatedArgs args) args {
				updatedArgs.workerObjectMeta.Annotations[constants.CustomGPUResourceTypesAnnotationKey] = "[\"custom.com/gpu\"]"
				return updatedArgs
			},
			modifyExpected: func(updatedExpected []*appsv1.Deployment) []*appsv1.Deployment {
				for _, deployment := range updatedExpected {
					deployment.Annotations[constants.CustomGPUResourceTypesAnnotationKey] = "[\"custom.com/gpu\"]"
					deployment.Spec.Template.Annotations[constants.CustomGPUResourceTypesAnnotationKey] = "[\"custom.com/gpu\"]"
					deployment.Spec.Template.Spec.Containers[0].Resources = corev1.ResourceRequirements{}
				}

				for j, envVar := range updatedExpected[0].Spec.Template.Spec.Containers[0].Env {
					if envVar.Name == constants.RequestGPUCountEnvName {
						updatedExpected[0].Spec.Template.Spec.Containers[0].Env[j].Value = "3"
						continue
					}
				}
				for j, envVar := range updatedExpected[1].Spec.Template.Spec.Containers[0].Env {
					if envVar.Name == constants.RequestGPUCountEnvName {
						updatedExpected[1].Spec.Template.Spec.Containers[0].Env[j].Value = "3"
						break
					}
				}
				updatedExpected[0].Spec.Template.Spec.Containers[0].Resources = corev1.ResourceRequirements{
					Requests: corev1.ResourceList{
						"custom.com/gpu": resource.MustParse("3"),
					},
					Limits: corev1.ResourceList{
						"custom.com/gpu": resource.MustParse("3"),
					},
				}
				updatedExpected[1].Spec.Template.Spec.Containers[0].Resources = corev1.ResourceRequirements{
					Requests: corev1.ResourceList{
						"custom.com/gpu": resource.MustParse("3"),
					},
					Limits: corev1.ResourceList{
						"custom.com/gpu": resource.MustParse("3"),
					},
				}

				return updatedExpected
			},
		},
		{
			name: "Allow multiple custom gpuResourceTypes from annotations, even when they are not listed in the default gpuResourceTypeList",
			modifyPodSpecArgs: func(updatedArgs args) args {
				updatedArgs.podSpec.Containers[0].Resources = corev1.ResourceRequirements{}
				updatedArgs.podSpec.Containers[0].Resources.Requests = corev1.ResourceList{
					"custom.com/gpu": resource.MustParse("3"),
				}
				updatedArgs.podSpec.Containers[0].Resources.Limits = corev1.ResourceList{
					"custom.com/gpu": resource.MustParse("3"),
				}

				for j, envVar := range updatedArgs.podSpec.Containers[0].Env {
					if envVar.Name == constants.RequestGPUCountEnvName {
						updatedArgs.podSpec.Containers[0].Env[j].Value = "3"
						break
					}
				}
				return updatedArgs
			},
			modifyWorkerPodSpecArgs: func(updatedArgs args) args {
				updatedArgs.workerPodSpec.Containers[0].Resources = corev1.ResourceRequirements{}
				updatedArgs.workerPodSpec.Containers[0].Resources.Requests = corev1.ResourceList{
					"custom.com/gpu2": resource.MustParse("3"),
				}
				updatedArgs.workerPodSpec.Containers[0].Resources.Limits = corev1.ResourceList{
					"custom.com/gpu2": resource.MustParse("3"),
				}

				for j, envVar := range updatedArgs.workerPodSpec.Containers[0].Env {
					if envVar.Name == constants.RequestGPUCountEnvName {
						updatedArgs.workerPodSpec.Containers[0].Env[j].Value = "3"
						break
					}
				}
				return updatedArgs
			},
			modifyObjectMetaArgs: func(updatedArgs args) args {
				updatedArgs.objectMeta.Annotations[constants.CustomGPUResourceTypesAnnotationKey] = "[\"custom.com/gpu\", \"custom.com/gpu2\"]"
				return updatedArgs
			},
			modifyWorkerObjectMetaArgs: func(updatedArgs args) args {
				updatedArgs.workerObjectMeta.Annotations[constants.CustomGPUResourceTypesAnnotationKey] = "[\"custom.com/gpu\", \"custom.com/gpu2\"]"
				return updatedArgs
			},
			modifyExpected: func(updatedExpected []*appsv1.Deployment) []*appsv1.Deployment {
				// Overwrite the environment variable

				for _, deployment := range updatedExpected {
					// serving.kserve.io/gpu-resource-types: '["gpu-type1", "gpu-type2", "gpu-type3"]'
					deployment.Annotations[constants.CustomGPUResourceTypesAnnotationKey] = "[\"custom.com/gpu\", \"custom.com/gpu2\"]"
					deployment.Spec.Template.Annotations[constants.CustomGPUResourceTypesAnnotationKey] = "[\"custom.com/gpu\", \"custom.com/gpu2\"]"
					deployment.Spec.Template.Spec.Containers[0].Resources = corev1.ResourceRequirements{}
				}

				for j, envVar := range updatedExpected[0].Spec.Template.Spec.Containers[0].Env {
					if envVar.Name == constants.RequestGPUCountEnvName {
						updatedExpected[0].Spec.Template.Spec.Containers[0].Env[j].Value = "3"
						continue
					}
				}
				for j, envVar := range updatedExpected[1].Spec.Template.Spec.Containers[0].Env {
					if envVar.Name == constants.RequestGPUCountEnvName {
						updatedExpected[1].Spec.Template.Spec.Containers[0].Env[j].Value = "3"
						break
					}
				}

				updatedExpected[0].Spec.Template.Spec.Containers[0].Resources = corev1.ResourceRequirements{
					Requests: corev1.ResourceList{
						"custom.com/gpu": resource.MustParse("3"),
					},
					Limits: corev1.ResourceList{
						"custom.com/gpu": resource.MustParse("3"),
					},
				}
				updatedExpected[1].Spec.Template.Spec.Containers[0].Resources = corev1.ResourceRequirements{
					Requests: corev1.ResourceList{
						"custom.com/gpu2": resource.MustParse("3"),
					},
					Limits: corev1.ResourceList{
						"custom.com/gpu2": resource.MustParse("3"),
					},
				}

				return updatedExpected
			},
		},
	}

	for _, tt := range podSpec_tests {
		t.Run(tt.name, func(t *testing.T) {
			// retrieve args, expected
			ttArgs := getDefaultArgs()
			ttExpected := getDefaultExpectedDeployment()

			// update objectMeta using modify func
<<<<<<< HEAD
			got := createRawDeployment(tt.modifyObjectMetaArgs(ttArgs).objectMeta, tt.modifyWorkerObjectMetaArgs(ttArgs).workerObjectMeta, ttArgs.componentExt, tt.modifyPodSpecArgs(ttArgs).podSpec, tt.modifyWorkerPodSpecArgs(ttArgs).workerPodSpec)

			if len(got) == 0 {
				t.Errorf("Got empty deployment")
			}

=======
			got, err := createRawDeployment(tt.modifyObjectMetaArgs(ttArgs).objectMeta, tt.modifyWorkerObjectMetaArgs(ttArgs).workerObjectMeta, ttArgs.componentExt, tt.modifyPodSpecArgs(ttArgs).podSpec, tt.modifyWorkerPodSpecArgs(ttArgs).workerPodSpec)
			assert.Equal(t, tt.expectedErr, err)
>>>>>>> 3a1dc463
			// update expected value using modifyExpected func
			expected := tt.modifyExpected(ttExpected)

			for i, deploy := range got {
				if diff := cmp.Diff(expected[i], deploy, cmpopts.IgnoreFields(appsv1.Deployment{}, "Spec.Template.Spec.SecurityContext"),
					cmpopts.IgnoreFields(appsv1.Deployment{}, "Spec.Template.Spec.RestartPolicy"),
					cmpopts.IgnoreFields(appsv1.Deployment{}, "Spec.Template.Spec.TerminationGracePeriodSeconds"),
					cmpopts.IgnoreFields(appsv1.Deployment{}, "Spec.Template.Spec.DNSPolicy"),
					cmpopts.IgnoreFields(appsv1.Deployment{}, "Spec.Template.Spec.AutomountServiceAccountToken"),
					cmpopts.IgnoreFields(appsv1.Deployment{}, "Spec.Template.Spec.SchedulerName"),
					cmpopts.IgnoreFields(appsv1.Deployment{}, "Spec.RevisionHistoryLimit"),
					cmpopts.IgnoreFields(appsv1.Deployment{}, "Spec.ProgressDeadlineSeconds")); diff != "" {
					t.Errorf("Test %q unexpected deployment (-want +got): %v", tt.name, diff)
				}
			}
		})
	}
}

func TestCheckDeploymentExist(t *testing.T) {
	type fields struct {
		client kclient.Client
	}
	type args struct {
		deployment *appsv1.Deployment
		existing   *appsv1.Deployment
		getErr     error
	}
	tests := []struct {
		name         string
		args         args
		wantResult   constants.CheckResultType
		wantExisting *appsv1.Deployment
		wantErr      bool
	}{
		{
			name: "deployment not found returns CheckResultCreate",
			args: args{
				deployment: &appsv1.Deployment{
					ObjectMeta: metav1.ObjectMeta{Name: "foo", Namespace: "bar"},
				},
				getErr: errors.NewNotFound(appsv1.Resource("deployment"), "foo"),
			},
			wantResult:   constants.CheckResultCreate,
			wantExisting: nil,
			wantErr:      false,
		},
		{
			name: "get error returns CheckResultUnknown",
			args: args{
				deployment: &appsv1.Deployment{
					ObjectMeta: metav1.ObjectMeta{Name: "foo", Namespace: "bar"},
				},
				getErr: fmt.Errorf("some error"), //nolint
			},
			wantResult:   constants.CheckResultUnknown,
			wantExisting: nil,
			wantErr:      true,
		},
		{
			name: "deployment exists and is equivalent returns CheckResultExisted",
			args: args{
				deployment: &appsv1.Deployment{
					ObjectMeta: metav1.ObjectMeta{Name: "foo", Namespace: "bar"},
					Spec: appsv1.DeploymentSpec{
						Selector: &metav1.LabelSelector{
							MatchLabels: map[string]string{"app": "foo"},
						},
						Template: corev1.PodTemplateSpec{
							ObjectMeta: metav1.ObjectMeta{Labels: map[string]string{"app": "foo"}},
							Spec: corev1.PodSpec{
								Containers: []corev1.Container{
									{Name: "c", Image: "img"},
								},
							},
						},
					},
				},
				existing: &appsv1.Deployment{
					ObjectMeta: metav1.ObjectMeta{Name: "foo", Namespace: "bar"},
					Spec: appsv1.DeploymentSpec{
						Selector: &metav1.LabelSelector{
							MatchLabels: map[string]string{"app": "foo"},
						},
						Template: corev1.PodTemplateSpec{
							ObjectMeta: metav1.ObjectMeta{Labels: map[string]string{"app": "foo"}},
							Spec: corev1.PodSpec{
								Containers: []corev1.Container{
									{Name: "c", Image: "img"},
								},
							},
						},
					},
				},
				getErr: nil,
			},
			wantResult:   constants.CheckResultExisted,
			wantExisting: &appsv1.Deployment{ObjectMeta: metav1.ObjectMeta{Name: "foo", Namespace: "bar"}},
			wantErr:      false,
		},
		{
			name: "deployment exists and is different returns CheckResultUpdate",
			args: args{
				deployment: &appsv1.Deployment{
					ObjectMeta: metav1.ObjectMeta{Name: "foo", Namespace: "bar"},
					Spec: appsv1.DeploymentSpec{
						Selector: &metav1.LabelSelector{
							MatchLabels: map[string]string{"app": "foo"},
						},
						Template: corev1.PodTemplateSpec{
							ObjectMeta: metav1.ObjectMeta{Labels: map[string]string{"app": "foo"}},
							Spec: corev1.PodSpec{
								Containers: []corev1.Container{
									{Name: "c", Image: "img1"},
								},
							},
						},
					},
				},
				existing: &appsv1.Deployment{
					ObjectMeta: metav1.ObjectMeta{Name: "foo", Namespace: "bar"},
					Spec: appsv1.DeploymentSpec{
						Selector: &metav1.LabelSelector{
							MatchLabels: map[string]string{"app": "foo"},
						},
						Template: corev1.PodTemplateSpec{
							ObjectMeta: metav1.ObjectMeta{Labels: map[string]string{"app": "foo"}},
							Spec: corev1.PodSpec{
								Containers: []corev1.Container{
									{Name: "c", Image: "img2"},
								},
							},
						},
					},
				},
				getErr: nil,
			},
			wantResult:   constants.CheckResultUpdate,
			wantExisting: &appsv1.Deployment{ObjectMeta: metav1.ObjectMeta{Name: "foo", Namespace: "bar"}},
			wantErr:      false,
		},
	}

	for _, tt := range tests {
		t.Run(tt.name, func(t *testing.T) {
			mockClient := &mockClientForCheckDeploymentExist{
				getDeployment: tt.args.existing,
				getErr:        tt.args.getErr,
			}
			r := &DeploymentReconciler{
				client: mockClient,
			}
			ctx := t.Context()
			gotResult, gotExisting, err := r.checkDeploymentExist(ctx, mockClient, tt.args.deployment)
			if (err != nil) != tt.wantErr {
				t.Errorf("checkDeploymentExist() error = %v, wantErr %v", err, tt.wantErr)
				return
			}
			if gotResult != tt.wantResult {
				t.Errorf("checkDeploymentExist() gotResult = %v, want %v", gotResult, tt.wantResult)
			}
			// Only check name/namespace for gotExisting
			if tt.wantExisting != nil && gotExisting != nil {
				if gotExisting.Name != tt.args.deployment.Name || gotExisting.Namespace != tt.args.deployment.Namespace {
					t.Errorf("checkDeploymentExist() gotExisting = %v, want %v", gotExisting, tt.wantExisting)
				}
			}
			if tt.wantExisting == nil && gotExisting != nil {
				t.Errorf("checkDeploymentExist() gotExisting = %v, want nil", gotExisting)
			}
		})
	}
}

func TestNewDeploymentReconciler(t *testing.T) {
	type fields struct {
		client       kclient.Client
		scheme       *runtime.Scheme
		objectMeta   metav1.ObjectMeta
		workerMeta   metav1.ObjectMeta
		componentExt *v1beta1.ComponentExtensionSpec
		podSpec      *corev1.PodSpec
		workerPod    *corev1.PodSpec
	}
	tests := []struct {
		name        string
		fields      fields
		wantErr     bool
		wantWorkers int
	}{
		{
			name: "default deployment",
			fields: fields{
				client: nil,
				scheme: nil,
				objectMeta: metav1.ObjectMeta{
					Name:      "test-predictor",
					Namespace: "test-ns",
					Labels: map[string]string{
						constants.DeploymentMode:  string(constants.RawDeployment),
						constants.AutoscalerClass: string(constants.DefaultAutoscalerClass),
					},
					Annotations: map[string]string{},
				},
				workerMeta:   metav1.ObjectMeta{},
				componentExt: &v1beta1.ComponentExtensionSpec{},
				podSpec: &corev1.PodSpec{
					Containers: []corev1.Container{
						{
							Name:  constants.InferenceServiceContainerName,
							Image: "test-image",
						},
					},
				},
				workerPod: nil,
			},
			wantErr:     false,
			wantWorkers: 1,
		},
		{
			name: "multi-node deployment",
			fields: fields{
				client: nil,
				scheme: nil,
				objectMeta: metav1.ObjectMeta{
					Name:      "test-predictor",
					Namespace: "test-ns",
					Labels: map[string]string{
						constants.DeploymentMode:  string(constants.RawDeployment),
						constants.AutoscalerClass: string(constants.AutoscalerClassNone),
					},
					Annotations: map[string]string{},
				},
				workerMeta: metav1.ObjectMeta{
					Name:      "worker-predictor",
					Namespace: "test-ns",
					Labels: map[string]string{
						constants.DeploymentMode:  string(constants.RawDeployment),
						constants.AutoscalerClass: string(constants.AutoscalerClassNone),
					},
					Annotations: map[string]string{},
				},
				componentExt: &v1beta1.ComponentExtensionSpec{},
				podSpec: &corev1.PodSpec{
					Containers: []corev1.Container{
						{
							Name:  constants.InferenceServiceContainerName,
							Image: "test-image",
							Env: []corev1.EnvVar{
								{Name: constants.RayNodeCountEnvName, Value: "2"},
								{Name: constants.RequestGPUCountEnvName, Value: "1"},
							},
						},
					},
				},
				workerPod: &corev1.PodSpec{
					Containers: []corev1.Container{
						{
							Name:  constants.WorkerContainerName,
							Image: "worker-image",
							Env: []corev1.EnvVar{
								{Name: constants.RequestGPUCountEnvName, Value: "1"},
							},
						},
					},
				},
			},
			wantErr:     false,
			wantWorkers: 2,
		},
	}
	for _, tt := range tests {
		t.Run(tt.name, func(t *testing.T) {
			got, err := NewDeploymentReconciler(
				tt.fields.client,
				tt.fields.scheme,
				tt.fields.objectMeta,
				tt.fields.workerMeta,
				tt.fields.componentExt,
				tt.fields.podSpec,
				tt.fields.workerPod,
			)
			if (err != nil) != tt.wantErr {
				t.Errorf("NewDeploymentReconciler() error = %v, wantErr %v", err, tt.wantErr)
				return
			}
			if err == nil && got != nil {
				if len(got.DeploymentList) != tt.wantWorkers {
					t.Errorf("DeploymentList length = %v, want %v", len(got.DeploymentList), tt.wantWorkers)
				}
				if got.componentExt != tt.fields.componentExt {
					t.Errorf("componentExt pointer mismatch")
				}
			}
		})
	}
}

// mockClientForCheckDeploymentExist is a minimal mock for kclient.Client for checkDeploymentExist
type mockClientForCheckDeploymentExist struct {
	kclient.Client
	getDeployment *appsv1.Deployment
	getErr        error
}

func (m *mockClientForCheckDeploymentExist) Get(ctx context.Context, key kclient.ObjectKey, obj kclient.Object, opts ...kclient.GetOption) error {
	if m.getErr != nil {
		return m.getErr
	}
	if m.getDeployment != nil {
		d := obj.(*appsv1.Deployment)
		*d = *m.getDeployment.DeepCopy()
	}
	return nil
}

func (m *mockClientForCheckDeploymentExist) Update(ctx context.Context, obj kclient.Object, opts ...kclient.UpdateOption) error {
	// Simulate dry-run update always succeeds
	return nil
}

func intStrPtr(s string) *intstr.IntOrString {
	v := intstr.FromString(s)
	return &v
}

func int32Ptr(i int32) *int32 {
	val := i
	return &val
}

func BoolPtr(b bool) *bool {
	val := b
	return &val
}

// Function to add a new environment variable to a specific container in the DeploymentSpec
func addEnvVarToDeploymentSpec(deploymentSpec *appsv1.DeploymentSpec, containerName, envName, envValue string) {
	// Iterate over the containers in the PodTemplateSpec to find the specified container
	for i, container := range deploymentSpec.Template.Spec.Containers {
		if container.Name == containerName {
			if _, exists := utils.GetEnvVarValue(container.Env, envName); exists {
				// Overwrite the environment variable
				for j, envVar := range container.Env {
					if envVar.Name == envName {
						deploymentSpec.Template.Spec.Containers[i].Env[j].Value = envValue
						break
					}
				}
			} else {
				// Add the new environment variable to the Env field if it does not exist
				container.Env = append(container.Env, corev1.EnvVar{
					Name:  envName,
					Value: envValue,
				})
				deploymentSpec.Template.Spec.Containers[i].Env = container.Env
			}
		}
	}
}

// deepCopyDeploymentList creates a deep copy of a slice of Deployment pointers.
// This ensures that modifications to the original slice or its elements do not affect the copied slice.
func deepCopyDeploymentList(src []*appsv1.Deployment) []*appsv1.Deployment {
	if src == nil {
		return nil
	}
	copied := make([]*appsv1.Deployment, len(src))
	for i, deployment := range src {
		if deployment != nil {
			copied[i] = deployment.DeepCopy()
		}
	}
	return copied
}<|MERGE_RESOLUTION|>--- conflicted
+++ resolved
@@ -30,11 +30,8 @@
 	metav1 "k8s.io/apimachinery/pkg/apis/meta/v1"
 	"k8s.io/apimachinery/pkg/runtime"
 	"k8s.io/apimachinery/pkg/util/intstr"
-<<<<<<< HEAD
 	"k8s.io/client-go/kubernetes"
-=======
 	kclient "sigs.k8s.io/controller-runtime/pkg/client"
->>>>>>> 3a1dc463
 
 	"github.com/kserve/kserve/pkg/apis/serving/v1beta1"
 	"github.com/kserve/kserve/pkg/constants"
@@ -429,16 +426,12 @@
 	}
 	for _, tt := range tests {
 		t.Run(tt.name, func(t *testing.T) {
-<<<<<<< HEAD
-			got := createRawDeployment(tt.args.objectMeta, tt.args.workerObjectMeta, tt.args.componentExt, tt.args.podSpec, tt.args.workerPodSpec)
+			got, err := createRawDeployment(tt.args.objectMeta, tt.args.workerObjectMeta, tt.args.componentExt, tt.args.podSpec, tt.args.workerPodSpec)
+			assert.Equal(t, tt.expectedErr, err)
 			if len(got) == 0 {
 				t.Errorf("Got empty deployment")
 			}
 
-=======
-			got, err := createRawDeployment(tt.args.objectMeta, tt.args.workerObjectMeta, tt.args.componentExt, tt.args.podSpec, tt.args.workerPodSpec)
-			assert.Equal(t, tt.expectedErr, err)
->>>>>>> 3a1dc463
 			for i, deploy := range got {
 				if diff := cmp.Diff(tt.expected[i], deploy, cmpopts.IgnoreFields(appsv1.Deployment{}, "Spec.Template.Spec.SecurityContext"),
 					cmpopts.IgnoreFields(appsv1.Deployment{}, "Spec.Template.Spec.RestartPolicy"),
@@ -518,15 +511,11 @@
 			ttExpected := getDefaultExpectedDeployment()
 
 			// update objectMeta using modify func
-<<<<<<< HEAD
-			got := createRawDeployment(ttArgs.objectMeta, ttArgs.workerObjectMeta, ttArgs.componentExt, tt.modifyArgs(ttArgs).podSpec, tt.modifyArgs(ttArgs).workerPodSpec)
+			got, err := createRawDeployment(ttArgs.objectMeta, ttArgs.workerObjectMeta, ttArgs.componentExt, tt.modifyArgs(ttArgs).podSpec, tt.modifyArgs(ttArgs).workerPodSpec)
+			assert.Equal(t, tt.expectedErr, err)
 			if len(got) == 0 {
 				t.Errorf("Got empty deployment")
 			}
-=======
-			got, err := createRawDeployment(ttArgs.objectMeta, ttArgs.workerObjectMeta, ttArgs.componentExt, tt.modifyArgs(ttArgs).podSpec, tt.modifyArgs(ttArgs).workerPodSpec)
-			assert.Equal(t, tt.expectedErr, err)
->>>>>>> 3a1dc463
 
 			// update expected value using modifyExpected func
 			expected := tt.modifyExpected(ttExpected)
@@ -854,17 +843,13 @@
 			ttExpected := getDefaultExpectedDeployment()
 
 			// update objectMeta using modify func
-<<<<<<< HEAD
-			got := createRawDeployment(tt.modifyObjectMetaArgs(ttArgs).objectMeta, tt.modifyWorkerObjectMetaArgs(ttArgs).workerObjectMeta, ttArgs.componentExt, tt.modifyPodSpecArgs(ttArgs).podSpec, tt.modifyWorkerPodSpecArgs(ttArgs).workerPodSpec)
+			got, err := createRawDeployment(tt.modifyObjectMetaArgs(ttArgs).objectMeta, tt.modifyWorkerObjectMetaArgs(ttArgs).workerObjectMeta, ttArgs.componentExt, tt.modifyPodSpecArgs(ttArgs).podSpec, tt.modifyWorkerPodSpecArgs(ttArgs).workerPodSpec)
+			assert.Equal(t, tt.expectedErr, err)
 
 			if len(got) == 0 {
 				t.Errorf("Got empty deployment")
 			}
 
-=======
-			got, err := createRawDeployment(tt.modifyObjectMetaArgs(ttArgs).objectMeta, tt.modifyWorkerObjectMetaArgs(ttArgs).workerObjectMeta, ttArgs.componentExt, tt.modifyPodSpecArgs(ttArgs).podSpec, tt.modifyWorkerPodSpecArgs(ttArgs).workerPodSpec)
-			assert.Equal(t, tt.expectedErr, err)
->>>>>>> 3a1dc463
 			// update expected value using modifyExpected func
 			expected := tt.modifyExpected(ttExpected)
 
@@ -1017,7 +1002,7 @@
 			r := &DeploymentReconciler{
 				client: mockClient,
 			}
-			ctx := t.Context()
+			ctx := context.TODO()
 			gotResult, gotExisting, err := r.checkDeploymentExist(ctx, mockClient, tt.args.deployment)
 			if (err != nil) != tt.wantErr {
 				t.Errorf("checkDeploymentExist() error = %v, wantErr %v", err, tt.wantErr)
@@ -1042,6 +1027,8 @@
 func TestNewDeploymentReconciler(t *testing.T) {
 	type fields struct {
 		client       kclient.Client
+		clientset    kubernetes.Interface
+		resourceType constants.ResourceType
 		scheme       *runtime.Scheme
 		objectMeta   metav1.ObjectMeta
 		workerMeta   metav1.ObjectMeta
@@ -1139,8 +1126,11 @@
 	for _, tt := range tests {
 		t.Run(tt.name, func(t *testing.T) {
 			got, err := NewDeploymentReconciler(
+				context.TODO(),
 				tt.fields.client,
+				tt.fields.clientset,
 				tt.fields.scheme,
+				tt.fields.resourceType,
 				tt.fields.objectMeta,
 				tt.fields.workerMeta,
 				tt.fields.componentExt,
