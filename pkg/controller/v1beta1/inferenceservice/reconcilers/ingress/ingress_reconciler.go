--- conflicted
+++ resolved
@@ -66,12 +66,8 @@
 }
 
 func NewIngressReconciler(client client.Client, clientset kubernetes.Interface, scheme *runtime.Scheme,
-<<<<<<< HEAD
-	ingressConfig *v1beta1.IngressConfig, isvcConfig *v1beta1.InferenceServicesConfig) *IngressReconciler {
-=======
 	ingressConfig *v1beta1.IngressConfig, isvcConfig *v1beta1.InferenceServicesConfig,
 ) *IngressReconciler {
->>>>>>> a6052cf8
 	return &IngressReconciler{
 		client:        client,
 		clientset:     clientset,
@@ -81,17 +77,6 @@
 	}
 }
 
-<<<<<<< HEAD
-func (ir *IngressReconciler) Reconcile(isvc *v1beta1.InferenceService) error {
-	disableIstioVirtualHost := ir.ingressConfig.DisableIstioVirtualHost
-
-	if err := ir.reconcileVirtualService(isvc); err != nil {
-		return errors.Wrapf(err, "fails to reconcile virtual service")
-	}
-
-	// Create external service which points to local gateway
-	if err := ir.reconcileExternalService(isvc, ir.ingressConfig); err != nil {
-=======
 func (ir *IngressReconciler) Reconcile(ctx context.Context, isvc *v1beta1.InferenceService) error {
 	disableIstioVirtualHost := ir.ingressConfig.DisableIstioVirtualHost
 
@@ -100,7 +85,6 @@
 	}
 	// Create external service which points to local gateway
 	if err := ir.reconcileExternalService(ctx, isvc, ir.ingressConfig); err != nil {
->>>>>>> a6052cf8
 		return errors.Wrapf(err, "fails to reconcile external name service")
 	}
 
@@ -117,10 +101,7 @@
 	serviceHost := getServiceHost(isvc)
 	serviceUrl := getServiceUrl(isvc, ir.ingressConfig)
 	if serviceHost == "" || serviceUrl == "" {
-<<<<<<< HEAD
-=======
 		log.Info("service host and serviceurl are empty, skipping updating the inference service")
->>>>>>> a6052cf8
 		return nil
 	}
 
@@ -131,11 +112,7 @@
 			// Check if existing kubernetes service name has default suffix
 			existingServiceWithDefaultSuffix := &corev1.Service{}
 			useDefault := false
-<<<<<<< HEAD
-			err := ir.client.Get(context.TODO(), types.NamespacedName{Name: constants.DefaultPredictorServiceName(isvc.Name), Namespace: isvc.Namespace}, existingServiceWithDefaultSuffix)
-=======
 			err := ir.client.Get(ctx, types.NamespacedName{Name: constants.DefaultPredictorServiceName(isvc.Name), Namespace: isvc.Namespace}, existingServiceWithDefaultSuffix)
->>>>>>> a6052cf8
 			if err == nil {
 				useDefault = true
 			}
@@ -268,38 +245,22 @@
 	}
 }
 
-<<<<<<< HEAD
-func (ir *IngressReconciler) reconcileVirtualService(isvc *v1beta1.InferenceService) error {
-=======
 func (ir *IngressReconciler) reconcileVirtualService(ctx context.Context, isvc *v1beta1.InferenceService) error {
->>>>>>> a6052cf8
 	disableIstioVirtualHost := ir.ingressConfig.DisableIstioVirtualHost
 
 	// Check if existing knative service name has default suffix
 	defaultNameExisting := &knservingv1.Service{}
 	useDefault := false
-<<<<<<< HEAD
-	err := ir.client.Get(context.TODO(), types.NamespacedName{Name: constants.DefaultPredictorServiceName(isvc.Name), Namespace: isvc.Namespace}, defaultNameExisting)
-=======
 	err := ir.client.Get(ctx, types.NamespacedName{Name: constants.DefaultPredictorServiceName(isvc.Name), Namespace: isvc.Namespace}, defaultNameExisting)
->>>>>>> a6052cf8
 	if err == nil {
 		useDefault = true
 	}
 
-<<<<<<< HEAD
-	domainList := getDomainList(ir.clientset)
-	desiredIngress := createIngress(isvc, useDefault, ir.ingressConfig, domainList, ir.isvcConfig) // actually the virtual service
-
-	existing := &istioclientv1beta1.VirtualService{}
-	getExistingErr := ir.client.Get(context.TODO(), types.NamespacedName{Name: isvc.Name, Namespace: isvc.Namespace}, existing)
-=======
 	domainList := getDomainList(ctx, ir.clientset)
 	desiredIngress := createIngress(isvc, useDefault, ir.ingressConfig, domainList, ir.isvcConfig) // actually the virtual service
 
 	existing := &istioclientv1beta1.VirtualService{}
 	getExistingErr := ir.client.Get(ctx, types.NamespacedName{Name: isvc.Name, Namespace: isvc.Namespace}, existing)
->>>>>>> a6052cf8
 
 	if !utils.GetForceStopRuntime(isvc) {
 		// When Istio virtual host is disabled, we return the underlying component url.
@@ -317,11 +278,7 @@
 			if getExistingErr != nil {
 				if apierr.IsNotFound(getExistingErr) {
 					log.Info("Creating Ingress for isvc", "namespace", desiredIngress.Namespace, "name", desiredIngress.Name)
-<<<<<<< HEAD
-					err = ir.client.Create(context.TODO(), desiredIngress)
-=======
 					err = ir.client.Create(ctx, desiredIngress)
->>>>>>> a6052cf8
 				}
 			} else {
 				if !routeSemanticEquals(desiredIngress, existing) {
@@ -330,11 +287,7 @@
 					deepCopy.Annotations = desiredIngress.Annotations
 					deepCopy.Labels = desiredIngress.Labels
 					log.Info("Update Ingress for isvc", "namespace", desiredIngress.Namespace, "name", desiredIngress.Name)
-<<<<<<< HEAD
-					err = ir.client.Update(context.TODO(), deepCopy)
-=======
 					err = ir.client.Update(ctx, deepCopy)
->>>>>>> a6052cf8
 				}
 			}
 
@@ -348,11 +301,7 @@
 			// Make sure that we only delete virtual services owned by the isvc
 			if existing.OwnerReferences[0].UID == isvc.UID {
 				log.Info("The InferenceService ", isvc.Name, " is marked as stopped — delete its associated VirtualService")
-<<<<<<< HEAD
-				if err := ir.client.Delete(context.TODO(), existing); err != nil {
-=======
 				if err := ir.client.Delete(ctx, existing); err != nil {
->>>>>>> a6052cf8
 					return err
 				}
 			}
@@ -364,11 +313,7 @@
 	return nil
 }
 
-<<<<<<< HEAD
-func (ir *IngressReconciler) reconcileExternalService(isvc *v1beta1.InferenceService, config *v1beta1.IngressConfig) error {
-=======
 func (ir *IngressReconciler) reconcileExternalService(ctx context.Context, isvc *v1beta1.InferenceService, config *v1beta1.IngressConfig) error {
->>>>>>> a6052cf8
 	disableIstioVirtualHost := ir.ingressConfig.DisableIstioVirtualHost
 
 	desired := &corev1.Service{
@@ -382,14 +327,9 @@
 			SessionAffinity: corev1.ServiceAffinityNone,
 		},
 	}
-<<<<<<< HEAD
-	existing := &corev1.Service{}
-	getExistingErr := ir.client.Get(context.TODO(), types.NamespacedName{Name: desired.Name, Namespace: desired.Namespace}, existing)
-=======
 
 	existing := &corev1.Service{}
 	getExistingErr := ir.client.Get(ctx, types.NamespacedName{Name: isvc.Name, Namespace: isvc.Namespace}, existing)
->>>>>>> a6052cf8
 
 	if err := controllerutil.SetControllerReference(isvc, desired, ir.scheme); err != nil {
 		return err
@@ -403,11 +343,7 @@
 			if getExistingErr != nil {
 				if apierr.IsNotFound(getExistingErr) {
 					log.Info("Creating external name service", "namespace", desired.Namespace, "name", desired.Name)
-<<<<<<< HEAD
-					return ir.client.Create(context.TODO(), desired)
-=======
 					return ir.client.Create(ctx, desired)
->>>>>>> a6052cf8
 				}
 				return getExistingErr
 			}
@@ -427,11 +363,7 @@
 			existing.Spec = desired.Spec
 			existing.ObjectMeta.Labels = desired.ObjectMeta.Labels
 			existing.ObjectMeta.Annotations = desired.ObjectMeta.Annotations
-<<<<<<< HEAD
-			err = ir.client.Update(context.TODO(), existing)
-=======
 			err = ir.client.Update(ctx, existing)
->>>>>>> a6052cf8
 			if err != nil {
 				return errors.Wrapf(err, "fails to update external name service")
 			}
@@ -442,11 +374,7 @@
 			// Make sure that we only delete services owned by the isvc
 			if ctrl := metav1.GetControllerOf(existing); ctrl != nil && ctrl.UID == isvc.UID {
 				log.Info("The InferenceService ", isvc.Name, " is marked as stopped — delete its associated Service")
-<<<<<<< HEAD
-				if err := ir.client.Delete(context.TODO(), existing); err != nil {
-=======
 				if err := ir.client.Delete(ctx, existing); err != nil {
->>>>>>> a6052cf8
 					return err
 				}
 			}
@@ -550,12 +478,8 @@
 }
 
 func createIngress(isvc *v1beta1.InferenceService, useDefault bool, config *v1beta1.IngressConfig,
-<<<<<<< HEAD
-	domainList *[]string, isvcConfig *v1beta1.InferenceServicesConfig) *istioclientv1beta1.VirtualService {
-=======
 	domainList *[]string, isvcConfig *v1beta1.InferenceServicesConfig,
 ) *istioclientv1beta1.VirtualService {
->>>>>>> a6052cf8
 	if !isvc.Status.IsConditionReady(v1beta1.PredictorReady) {
 		status := corev1.ConditionFalse
 		if isvc.Status.IsConditionUnknown(v1beta1.PredictorReady) {
