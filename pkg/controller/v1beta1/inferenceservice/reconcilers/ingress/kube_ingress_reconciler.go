--- conflicted
+++ resolved
@@ -107,11 +107,7 @@
 
 	// Create or update ingress to match the desired state
 	if !isInternal && !r.ingressConfig.DisableIngressCreation {
-<<<<<<< HEAD
-		ingress, err := createRawIngress(ctx, r.scheme, isvc, r.ingressConfig, r.client, r.isvcConfig)
-=======
 		ingress, err := createRawIngress(r.scheme, isvc, r.ingressConfig, r.isvcConfig)
->>>>>>> a61a9d52
 		if err != nil {
 			return err
 		}
@@ -134,25 +130,26 @@
 		}
 	}
 
-<<<<<<< HEAD
+
 	authEnabled := false
 	if val, ok := isvc.Annotations[constants.ODHKserveRawAuth]; ok && strings.EqualFold(val, "true") {
 		authEnabled = true
 	}
 
 	isvc.Status.URL, err = createRawURLODH(ctx, r.client, isvc, authEnabled)
-=======
-	isvc.Status.URL, err = createRawURL(isvc, r.ingressConfig)
->>>>>>> a61a9d52
 	if err != nil {
 		return err
 	}
 
-	internalHost := getRawServiceHost(ctx, isvc, r.client)
+	internalHost := getRawServiceHost(isvc)
 	url := &apis.URL{
 		Host:   internalHost,
-		Scheme: "http",
+		Scheme: r.ingressConfig.UrlScheme,
 		Path:   "",
+	}
+
+	isvc.Status.Address = &duckv1.Addressable{
+		URL: url,
 	}
 
 	if authEnabled {
@@ -162,15 +159,7 @@
 	}
 
 	isvc.Status.Address = &duckv1.Addressable{
-<<<<<<< HEAD
 		URL: url,
-=======
-		URL: &apis.URL{
-			Host:   getRawServiceHost(isvc),
-			Scheme: r.ingressConfig.UrlScheme,
-			Path:   "",
-		},
->>>>>>> a61a9d52
 	}
 
 	isvc.Status.SetCondition(v1beta1.IngressReady, &apis.Condition{
@@ -205,7 +194,7 @@
 		}
 	} else {
 		url = &apis.URL{
-			Host:   getRawServiceHost(ctx, isvc, client),
+			Host:   getRawServiceHost(isvc),
 			Scheme: "http",
 			Path:   "",
 		}
