/*
Copyright 2021 The KServe Authors.

Licensed under the Apache License, Version 2.0 (the "License");
you may not use this file except in compliance with the License.
You may obtain a copy of the License at

    http://www.apache.org/licenses/LICENSE-2.0

Unless required by applicable law or agreed to in writing, software
distributed under the License is distributed on an "AS IS" BASIS,
WITHOUT WARRANTIES OR CONDITIONS OF ANY KIND, either express or implied.
See the License for the specific language governing permissions and
limitations under the License.
*/

package service

import (
	"context"
	"fmt"
	"sort"
	"strconv"

	"github.com/kserve/kserve/pkg/apis/serving/v1beta1"
	"github.com/kserve/kserve/pkg/constants"
	corev1 "k8s.io/api/core/v1"
	"k8s.io/apimachinery/pkg/api/equality"
	apierr "k8s.io/apimachinery/pkg/api/errors"
	metav1 "k8s.io/apimachinery/pkg/apis/meta/v1"
	"k8s.io/apimachinery/pkg/runtime"
	"k8s.io/apimachinery/pkg/types"
	"k8s.io/apimachinery/pkg/util/intstr"
	"sigs.k8s.io/controller-runtime/pkg/client"
	logf "sigs.k8s.io/controller-runtime/pkg/log"
)

var log = logf.Log.WithName("ServiceReconciler")

// ServiceReconciler is the struct of Raw K8S Object
type ServiceReconciler struct {
	client       client.Client
	scheme       *runtime.Scheme
	ServiceList  []*corev1.Service
	componentExt *v1beta1.ComponentExtensionSpec
}

func NewServiceReconciler(client client.Client,
	scheme *runtime.Scheme,
	componentMeta metav1.ObjectMeta,
	componentExt *v1beta1.ComponentExtensionSpec,
	podSpec *corev1.PodSpec, multiNodeEnabled bool) *ServiceReconciler {
	return &ServiceReconciler{
		client:       client,
		scheme:       scheme,
		ServiceList:  createService(componentMeta, componentExt, podSpec, multiNodeEnabled),
		componentExt: componentExt,
	}
}

func createService(componentMeta metav1.ObjectMeta, componentExt *v1beta1.ComponentExtensionSpec,
	podSpec *corev1.PodSpec, multiNodeEnabled bool) []*corev1.Service {
	var svcList []*corev1.Service
	var isWorkerContainer bool

	if multiNodeEnabled {
		for _, container := range podSpec.Containers {
			if container.Name == constants.WorkerContainerName {
				isWorkerContainer = true
			}
		}
	}

	if !multiNodeEnabled {
		// If multiNodeEnabled is false, only defaultSvc will be created.
		defaultSvc := createDefaultSvc(componentMeta, componentExt, podSpec)
		svcList = append(svcList, defaultSvc)
	} else if multiNodeEnabled && !isWorkerContainer {
		// If multiNodeEnabled is true, both defaultSvc and headSvc will be created.
		defaultSvc := createDefaultSvc(componentMeta, componentExt, podSpec)
		svcList = append(svcList, defaultSvc)

		headSvc := createHeadlessSvc(componentMeta)
		svcList = append(svcList, headSvc)
	}

	return svcList
}

func createDefaultSvc(componentMeta metav1.ObjectMeta, componentExt *v1beta1.ComponentExtensionSpec,
	podSpec *corev1.PodSpec) *corev1.Service {
	var servicePorts []corev1.ServicePort

	if len(podSpec.Containers) != 0 {
		container := podSpec.Containers[0]
		for _, c := range podSpec.Containers {
			if c.Name == constants.TransformerContainerName {
				container = c
				break
			}
		}
		if len(container.Ports) > 0 {
			var servicePort corev1.ServicePort
			servicePort = corev1.ServicePort{
				Name: container.Ports[0].Name,
				Port: constants.CommonDefaultHttpPort,
				TargetPort: intstr.IntOrString{
					Type:   intstr.Int,
					IntVal: container.Ports[0].ContainerPort,
				},
				Protocol: container.Ports[0].Protocol,
			}
			servicePorts = append(servicePorts, servicePort)

			for i := 1; i < len(container.Ports); i++ {
				port := container.Ports[i]
				if port.Protocol == "" {
					port.Protocol = corev1.ProtocolTCP
				}
				servicePort = corev1.ServicePort{
					Name: port.Name,
					Port: port.ContainerPort,
					TargetPort: intstr.IntOrString{
						Type:   intstr.Int,
						IntVal: port.ContainerPort,
					},
					Protocol: port.Protocol,
				}
				servicePorts = append(servicePorts, servicePort)
			}
		} else {
			port, _ := strconv.Atoi(constants.InferenceServiceDefaultHttpPort)
			portInt32 := int32(port) // nolint  #nosec G109
			servicePorts = append(servicePorts, corev1.ServicePort{
				Name: componentMeta.Name,
				Port: constants.CommonDefaultHttpPort,
				TargetPort: intstr.IntOrString{
					Type:   intstr.Int,
					IntVal: portInt32, // #nosec G109
				},
				Protocol: corev1.ProtocolTCP,
			})
		}
	}
	if componentExt != nil && componentExt.Batcher != nil {
		servicePorts[0].TargetPort = intstr.IntOrString{
			Type:   intstr.Int,
			IntVal: constants.InferenceServiceDefaultAgentPort,
		}
	}
	if componentExt != nil && componentExt.Logger != nil {
		servicePorts[0].TargetPort = intstr.IntOrString{
			Type:   intstr.Int,
			IntVal: constants.InferenceServiceDefaultAgentPort,
		}
	}

	service := &corev1.Service{
		ObjectMeta: componentMeta,
		Spec: corev1.ServiceSpec{
			Selector: map[string]string{
				"app": constants.GetRawServiceLabel(componentMeta.Name),
			},
			Ports: servicePorts,
			// TODO - add a control flag
			// Need to add a control flag to properly set it, enable/disable this behavior.
			// Follow up issue to align with upstream: https://issues.redhat.com/browse/RHOAIENG-5077
			ClusterIP: corev1.ClusterIPNone,
<<<<<<< HEAD
=======
		},
	}
	return service
}

func createHeadlessSvc(componentMeta metav1.ObjectMeta) *corev1.Service {
	workerComponentMeta := componentMeta.DeepCopy()
	predictorSvcName := workerComponentMeta.Name
	isvcGeneration := componentMeta.GetLabels()[constants.InferenceServiceGenerationPodLabelKey]
	workerComponentMeta.Name = constants.GeHeadServiceName(predictorSvcName, isvcGeneration)
	workerComponentMeta.Labels[constants.MultiNodeRoleLabelKey] = constants.MultiNodeHead

	service := &corev1.Service{
		ObjectMeta: *workerComponentMeta,
		Spec: corev1.ServiceSpec{
			Selector: map[string]string{
				"app": constants.GetRawServiceLabel(predictorSvcName),
				constants.InferenceServiceGenerationPodLabelKey: isvcGeneration,
			},
			ClusterIP:                "None", // Without this, it requires a Port but this Service does not need it.
			PublishNotReadyAddresses: true,
>>>>>>> 213b89fe
		},
	}
	return service
}

func (r *ServiceReconciler) cleanHeadSvc() error {
	svcList := &corev1.ServiceList{}
	if err := r.client.List(context.TODO(), svcList, client.MatchingLabels{
		constants.MultiNodeRoleLabelKey: constants.MultiNodeHead,
	}); err != nil {
		return err
	}

	sort.Slice(svcList.Items, func(i, j int) bool {
		return svcList.Items[i].CreationTimestamp.Time.After(svcList.Items[j].CreationTimestamp.Time)
	})

	// Keep the 3 newest services and delete the rest
	for i := 3; i < len(svcList.Items); i++ {
		existingService := &corev1.Service{}
		err := r.client.Get(context.TODO(), types.NamespacedName{
			Namespace: svcList.Items[i].Namespace,
			Name:      svcList.Items[i].Name,
		}, existingService)
		if err == nil {
			err := r.client.Delete(context.TODO(), existingService)
			if err != nil {
				fmt.Printf("Failed to delete service %s: %v\n", existingService.Name, err)
			} else {
				fmt.Printf("Deleted service %s in namespace %s\n", existingService.Name, existingService.Namespace)
			}
		}
	}
	return nil
}

// checkServiceExist checks if the service exists?
func (r *ServiceReconciler) checkServiceExist(client client.Client, svc *corev1.Service) (constants.CheckResultType, *corev1.Service, error) {
	// get service
	existingService := &corev1.Service{}
	err := client.Get(context.TODO(), types.NamespacedName{
		Namespace: svc.Namespace,
		Name:      svc.Name,
	}, existingService)
	if err != nil {
		if apierr.IsNotFound(err) {
			return constants.CheckResultCreate, nil, nil
		}
		return constants.CheckResultUnknown, nil, err
	}

	// existed, check equivalent
	if semanticServiceEquals(svc, existingService) {
		return constants.CheckResultExisted, existingService, nil
	}
	return constants.CheckResultUpdate, existingService, nil
}

func semanticServiceEquals(desired, existing *corev1.Service) bool {
	return equality.Semantic.DeepEqual(desired.Spec.Ports, existing.Spec.Ports) &&
		equality.Semantic.DeepEqual(desired.Spec.Selector, existing.Spec.Selector)
}

// Reconcile ...
func (r *ServiceReconciler) Reconcile() ([]*corev1.Service, error) {
	for _, svc := range r.ServiceList {
		// reconcile Service
		checkResult, _, err := r.checkServiceExist(r.client, svc)
		log.Info("service reconcile", "checkResult", checkResult, "err", err)
		if err != nil {
			return nil, err
		}

		var opErr error
		switch checkResult {
		case constants.CheckResultCreate:
			opErr = r.client.Create(context.TODO(), svc)
		case constants.CheckResultUpdate:
			opErr = r.client.Update(context.TODO(), svc)
		}

		if opErr != nil {
			return nil, opErr
		}
	}
	// Clean up head svc when head sevices are more than 3.
	if len(r.ServiceList) > 1 {
		r.cleanHeadSvc()
	}
	return r.ServiceList, nil
}<|MERGE_RESOLUTION|>--- conflicted
+++ resolved
@@ -166,8 +166,6 @@
 			// Need to add a control flag to properly set it, enable/disable this behavior.
 			// Follow up issue to align with upstream: https://issues.redhat.com/browse/RHOAIENG-5077
 			ClusterIP: corev1.ClusterIPNone,
-<<<<<<< HEAD
-=======
 		},
 	}
 	return service
@@ -189,7 +187,6 @@
 			},
 			ClusterIP:                "None", // Without this, it requires a Port but this Service does not need it.
 			PublishNotReadyAddresses: true,
->>>>>>> 213b89fe
 		},
 	}
 	return service
