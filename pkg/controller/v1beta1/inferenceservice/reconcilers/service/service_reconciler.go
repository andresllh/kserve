--- conflicted
+++ resolved
@@ -62,7 +62,6 @@
 	}
 }
 
-<<<<<<< HEAD
 // isGrpcPort checks if the port is a grpc port or not by port name
 func isGrpcPort(port corev1.ContainerPort) bool {
 	if strings.Contains(port.Name, "grpc") || strings.Contains(port.Name, "h2c") {
@@ -78,10 +77,7 @@
 	return nil
 }
 
-func createService(componentMeta metav1.ObjectMeta, componentExt *v1beta1.ComponentExtensionSpec,
-=======
 func createService(resourceType constants.ResourceType, componentMeta metav1.ObjectMeta, componentExt *v1beta1.ComponentExtensionSpec,
->>>>>>> 25c48cf6
 	podSpec *corev1.PodSpec, multiNodeEnabled bool, serviceConfig *v1beta1.ServiceConfig) []*corev1.Service {
 	var svcList []*corev1.Service
 	var isWorkerContainer bool
