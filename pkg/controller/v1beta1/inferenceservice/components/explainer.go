/*
Copyright 2021 The KServe Authors.

Licensed under the Apache License, Version 2.0 (the "License");
you may not use this file except in compliance with the License.
You may obtain a copy of the License at

    http://www.apache.org/licenses/LICENSE-2.0

Unless required by applicable law or agreed to in writing, software
distributed under the License is distributed on an "AS IS" BASIS,
WITHOUT WARRANTIES OR CONDITIONS OF ANY KIND, either express or implied.
See the License for the specific language governing permissions and
limitations under the License.
*/

package components

import (
	"context"
	"fmt"

	"github.com/go-logr/logr"
	"github.com/pkg/errors"
	corev1 "k8s.io/api/core/v1"
	metav1 "k8s.io/apimachinery/pkg/apis/meta/v1"
	"k8s.io/apimachinery/pkg/runtime"
	"k8s.io/apimachinery/pkg/types"
	"k8s.io/client-go/kubernetes"
	knservingv1 "knative.dev/serving/pkg/apis/serving/v1"
	ctrl "sigs.k8s.io/controller-runtime"
	"sigs.k8s.io/controller-runtime/pkg/client"
	"sigs.k8s.io/controller-runtime/pkg/controller/controllerutil"

	"github.com/kserve/kserve/pkg/constants"
	"github.com/kserve/kserve/pkg/controller/v1beta1/inferenceservice/reconcilers/knative"
	"github.com/kserve/kserve/pkg/controller/v1beta1/inferenceservice/reconcilers/raw"
	isvcutils "github.com/kserve/kserve/pkg/controller/v1beta1/inferenceservice/utils"
	"github.com/kserve/kserve/pkg/utils"

	"github.com/kserve/kserve/pkg/apis/serving/v1beta1"
)

var _ Component = &Explainer{}

// Explainer reconciles resources for this component.
type Explainer struct {
	client                 client.Client
	clientset              kubernetes.Interface
	scheme                 *runtime.Scheme
	inferenceServiceConfig *v1beta1.InferenceServicesConfig
	deploymentMode         constants.DeploymentModeType
	Log                    logr.Logger
}

func NewExplainer(client client.Client, clientset kubernetes.Interface, scheme *runtime.Scheme,
	inferenceServiceConfig *v1beta1.InferenceServicesConfig, deploymentMode constants.DeploymentModeType,
) Component {
	return &Explainer{
		client:                 client,
		clientset:              clientset,
		scheme:                 scheme,
		inferenceServiceConfig: inferenceServiceConfig,
		deploymentMode:         deploymentMode,
		Log:                    ctrl.Log.WithName("ExplainerReconciler"),
	}
}

// Reconcile observes the explainer and attempts to drive the status towards the desired state.
func (e *Explainer) Reconcile(ctx context.Context, isvc *v1beta1.InferenceService) (ctrl.Result, error) {
	e.Log.Info("Reconciling Explainer", "ExplainerSpec", isvc.Spec.Explainer)
	explainer := isvc.Spec.Explainer.GetImplementation()
	var annotations map[string]string
	if e.deploymentMode == constants.RawDeployment {
		annotations = utils.Filter(isvc.Annotations, func(key string) bool {
			// https://issues.redhat.com/browse/RHOAIENG-20326
			// For RawDeployment, we allow the security.opendatahub.io/enable-auth annotation
			return !utils.Includes(isvcutils.FilterList(e.inferenceServiceConfig.ServiceAnnotationDisallowedList, constants.ODHKserveRawAuth), key)
		})
	} else {
		annotations = utils.Filter(isvc.Annotations, func(key string) bool {
			return !utils.Includes(e.inferenceServiceConfig.ServiceAnnotationDisallowedList, key)
		})
	}

	// KNative does not support INIT containers or mounting, so we add annotations that trigger the
	// StorageInitializer injector to mutate the underlying deployment to provision model data
	if sourceURI := explainer.GetStorageUri(); sourceURI != nil {
		annotations[constants.StorageInitializerSourceUriInternalAnnotationKey] = *sourceURI
		err := isvcutils.ValidateStorageURI(ctx, sourceURI, e.client)
		if err != nil {
			return ctrl.Result{}, fmt.Errorf("StorageURI not supported: %w", err)
		}
	}
	addLoggerAnnotations(isvc.Spec.Explainer.Logger, annotations)

	explainerName := constants.ExplainerServiceName(isvc.Name)
	predictorName := constants.PredictorServiceName(isvc.Name)
	if e.deploymentMode == constants.RawDeployment {
		existing := &corev1.Service{}
		err := e.client.Get(ctx, types.NamespacedName{Name: constants.DefaultExplainerServiceName(isvc.Name), Namespace: isvc.Namespace}, existing)
		if err == nil {
			explainerName = constants.DefaultExplainerServiceName(isvc.Name)
			predictorName = constants.DefaultPredictorServiceName(isvc.Name)
		}
	} else {
		existing := &knservingv1.Service{}
		err := e.client.Get(ctx, types.NamespacedName{Name: constants.DefaultExplainerServiceName(isvc.Name), Namespace: isvc.Namespace}, existing)
		if err == nil {
			explainerName = constants.DefaultExplainerServiceName(isvc.Name)
			predictorName = constants.DefaultPredictorServiceName(isvc.Name)
		}
	}

	// Labels and annotations from explainer component
	// Label filter will be handled in ksvc_reconciler and raw reconciler
	explainerLabels := isvc.Spec.Explainer.Labels
	var explainerAnnotations map[string]string
	if e.deploymentMode == constants.RawDeployment {
		explainerAnnotations = utils.Filter(isvc.Spec.Explainer.Annotations, func(key string) bool {
			// https://issues.redhat.com/browse/RHOAIENG-20326
			// For RawDeployment, we allow the security.opendatahub.io/enable-auth annotation
			return !utils.Includes(isvcutils.FilterList(e.inferenceServiceConfig.ServiceAnnotationDisallowedList, constants.ODHKserveRawAuth), key)
		})
	} else {
		explainerAnnotations = utils.Filter(isvc.Spec.Explainer.Annotations, func(key string) bool {
			return !utils.Includes(e.inferenceServiceConfig.ServiceAnnotationDisallowedList, key)
		})
	}

	// Labels and annotations priority: explainer component > isvc
	// Labels and annotations from high priority will overwrite that from low priority
	objectMeta := metav1.ObjectMeta{
		Name:      explainerName,
		Namespace: isvc.Namespace,
		Labels: utils.Union(
			isvc.Labels,
			explainerLabels,
			map[string]string{
				constants.InferenceServicePodLabelKey: isvc.Name,
				constants.KServiceComponentLabel:      string(v1beta1.ExplainerComponent),
			},
		),
		Annotations: utils.Union(
			annotations,
			explainerAnnotations,
		),
	}
	container := explainer.GetContainer(isvc.ObjectMeta, isvc.Spec.Explainer.GetExtensions(), e.inferenceServiceConfig, predictorName)
	if len(isvc.Spec.Explainer.PodSpec.Containers) == 0 {
		isvc.Spec.Explainer.PodSpec.Containers = []corev1.Container{
			*container,
		}
	} else {
		isvc.Spec.Explainer.PodSpec.Containers[0] = *container
	}

	podSpec := corev1.PodSpec(isvc.Spec.Explainer.PodSpec)

	// Here we allow switch between knative and vanilla deployment
	if e.deploymentMode == constants.RawDeployment {
<<<<<<< HEAD
		r, err := raw.NewRawKubeReconciler(e.client, e.clientset, e.scheme, constants.InferenceServiceResource, objectMeta, metav1.ObjectMeta{},
=======
		r, err := raw.NewRawKubeReconciler(ctx, e.client, e.clientset, e.scheme, objectMeta, metav1.ObjectMeta{},
>>>>>>> 41f771d0
			&isvc.Spec.Explainer.ComponentExtensionSpec, &podSpec, nil)
		if err != nil {
			return ctrl.Result{}, errors.Wrapf(err, "fails to create NewRawKubeReconciler for explainer")
		}
		// set Deployment Controller
		for _, deployment := range r.Deployment.DeploymentList {
			if err := controllerutil.SetControllerReference(isvc, deployment, e.scheme); err != nil {
				return ctrl.Result{}, errors.Wrapf(err, "fails to set deployment owner reference for explainer")
			}
		}
		// set Service Controller
		for _, svc := range r.Service.ServiceList {
			if err := controllerutil.SetControllerReference(isvc, svc, e.scheme); err != nil {
				return ctrl.Result{}, errors.Wrapf(err, "fails to set service owner reference for explainer")
			}
		}
		// set autoscaler Controller
		if err := r.Scaler.Autoscaler.SetControllerReferences(isvc, e.scheme); err != nil {
			return ctrl.Result{}, errors.Wrapf(err, "fails to set autoscaler owner references for explainer")
		}

		deployment, err := r.Reconcile(ctx)
		if err != nil {
			return ctrl.Result{}, errors.Wrapf(err, "fails to reconcile explainer")
		}
		isvc.Status.PropagateRawStatus(v1beta1.ExplainerComponent, deployment, r.URL)
	} else {
		r, err := knative.NewKsvcReconciler(e.client, e.scheme, objectMeta, &isvc.Spec.Explainer.ComponentExtensionSpec,
			&podSpec, isvc.Status.Components[v1beta1.ExplainerComponent], e.inferenceServiceConfig.ServiceLabelDisallowedList)
		if err != nil {
			return ctrl.Result{}, errors.Wrapf(err, "fails to create new knative service reconciler for explainer")
		}

		if err := controllerutil.SetControllerReference(isvc, r.Service, e.scheme); err != nil {
			return ctrl.Result{}, errors.Wrapf(err, "fails to set owner reference for explainer")
		}
		status, err := r.Reconcile(ctx)
		if err != nil {
			return ctrl.Result{}, errors.Wrapf(err, "fails to reconcile explainer")
		}
		isvc.Status.PropagateStatus(v1beta1.ExplainerComponent, status)
	}
	return ctrl.Result{}, nil
}<|MERGE_RESOLUTION|>--- conflicted
+++ resolved
@@ -159,11 +159,7 @@
 
 	// Here we allow switch between knative and vanilla deployment
 	if e.deploymentMode == constants.RawDeployment {
-<<<<<<< HEAD
-		r, err := raw.NewRawKubeReconciler(e.client, e.clientset, e.scheme, constants.InferenceServiceResource, objectMeta, metav1.ObjectMeta{},
-=======
-		r, err := raw.NewRawKubeReconciler(ctx, e.client, e.clientset, e.scheme, objectMeta, metav1.ObjectMeta{},
->>>>>>> 41f771d0
+		r, err := raw.NewRawKubeReconciler(ctx, e.client, e.clientset, e.scheme, constants.InferenceServiceResource, objectMeta, metav1.ObjectMeta{},
 			&isvc.Spec.Explainer.ComponentExtensionSpec, &podSpec, nil)
 		if err != nil {
 			return ctrl.Result{}, errors.Wrapf(err, "fails to create NewRawKubeReconciler for explainer")
