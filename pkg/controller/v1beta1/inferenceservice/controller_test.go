--- conflicted
+++ resolved
@@ -1250,7 +1250,6 @@
 				return readyCond != nil && readyCond.Status == corev1.ConditionTrue
 			}, timeout, interval).Should(BeTrue(), "The ingress should be ready")
 		}
-<<<<<<< HEAD
 
 		// Wait for the InferenceService's TransformerReady condition.
 		expectIsvcTransformerReadyStatus := func(ctx context.Context, serviceKey types.NamespacedName) {
@@ -1270,19 +1269,11 @@
 		expectIsvcExplainerReadyStatus := func(ctx context.Context, serviceKey types.NamespacedName) {
 			updatedIsvc := &v1beta1.InferenceService{}
 			// Check that the explainer is ready
-=======
-
-		// Wait for the InferenceService's TransformerReady condition.
-		expectIsvcTransformerReadyStatus := func(ctx context.Context, serviceKey types.NamespacedName) {
-			updatedIsvc := &v1beta1.InferenceService{}
-			// Check that the transformer is ready
->>>>>>> 178235aa
 			Eventually(func() bool {
 				err := k8sClient.Get(ctx, serviceKey, updatedIsvc)
 				if err != nil {
 					return false
 				}
-<<<<<<< HEAD
 				readyCond := updatedIsvc.Status.GetCondition(v1beta1.ExplainerReady)
 				return readyCond != nil && readyCond.Status == corev1.ConditionTrue
 			}, timeout, interval).Should(BeTrue(), "The explainer should be ready")
@@ -1296,35 +1287,6 @@
 			}, timeout, interval).Should(BeTrue(), "%T %s should exist", obj, objKey.Name)
 		}
 
-=======
-				readyCond := updatedIsvc.Status.GetCondition(v1beta1.TransformerReady)
-				return readyCond != nil && readyCond.Status == corev1.ConditionTrue
-			}, timeout, interval).Should(BeTrue(), "The transformer should be ready")
-		}
-
-		// Wait for the InferenceService's ExplainerReady condition.
-		expectIsvcExplainerReadyStatus := func(ctx context.Context, serviceKey types.NamespacedName) {
-			updatedIsvc := &v1beta1.InferenceService{}
-			// Check that the explainer is ready
-			Eventually(func() bool {
-				err := k8sClient.Get(ctx, serviceKey, updatedIsvc)
-				if err != nil {
-					return false
-				}
-				readyCond := updatedIsvc.Status.GetCondition(v1beta1.ExplainerReady)
-				return readyCond != nil && readyCond.Status == corev1.ConditionTrue
-			}, timeout, interval).Should(BeTrue(), "The explainer should be ready")
-		}
-
-		// Waits for any Kubernestes object to be found
-		expectResourceToExist := func(ctx context.Context, obj client.Object, objKey types.NamespacedName) {
-			Eventually(func() bool {
-				err := k8sClient.Get(ctx, objKey, obj)
-				return err == nil
-			}, timeout, interval).Should(BeTrue(), "%T %s should exist", obj, objKey.Name)
-		}
-
->>>>>>> 178235aa
 		// Checks that any Kubernetes object to be not found.
 		expectResourceIsDeleted := func(ctx context.Context, obj client.Object, objKey types.NamespacedName) {
 			Consistently(func() bool {
@@ -1345,7 +1307,6 @@
 			It("Should keep the knative service/virtualService/service when the annotation is set to false", func() {
 				ctx, cancel := context.WithCancel(context.Background())
 				DeferCleanup(cancel)
-<<<<<<< HEAD
 
 				// Config map
 				configMap := createInferenceServiceConfigMap()
@@ -1977,76 +1938,6 @@
 				Expect(k8sClient.Create(context.TODO(), isvc)).NotTo(HaveOccurred())
 				defer k8sClient.Delete(ctx, isvc)
 
-=======
-
-				// Config map
-				configMap := createInferenceServiceConfigMap()
-				Expect(k8sClient.Create(context.TODO(), configMap)).NotTo(HaveOccurred())
-				defer k8sClient.Delete(ctx, configMap)
-
-				// Serving runtime
-				serviceName := "stop-false-isvc"
-				serviceNamespace := "default"
-				expectedRequest := reconcile.Request{NamespacedName: types.NamespacedName{Name: serviceName, Namespace: serviceNamespace}}
-				serviceKey := expectedRequest.NamespacedName
-				storageUri := "s3://test/mnist/export"
-
-				servingRuntime := createServingRuntime(serviceKey.Namespace, "tf-serving")
-				Expect(k8sClient.Create(context.TODO(), servingRuntime)).NotTo(HaveOccurred())
-				defer k8sClient.Delete(ctx, servingRuntime)
-
-				// Define InferenceService
-				isvc := defaultIsvc(serviceKey.Namespace, serviceKey.Name, storageUri)
-				isvc.Annotations[constants.StopAnnotationKey] = "false"
-				Expect(k8sClient.Create(context.TODO(), isvc)).NotTo(HaveOccurred())
-				defer k8sClient.Delete(ctx, isvc)
-
-				// Knative service
-				predictorServiceKey := types.NamespacedName{
-					Name:      constants.PredictorServiceName(serviceKey.Name),
-					Namespace: serviceKey.Namespace,
-				}
-				expectPredictorKsvcToBeReady(context.Background(), serviceKey, predictorServiceKey)
-
-				// Check that the ISVC was updated
-				expectIsvcToExist(ctx, serviceKey)
-
-				// Check the services
-				expectResourceToExist(context.Background(), &istioclientv1beta1.VirtualService{}, serviceKey)
-				expectResourceToExist(context.Background(), &corev1.Service{}, serviceKey)
-
-				// Check the ISVC statuses
-				expectIsvcFalseStoppedStatus(ctx, serviceKey)
-				expectIsvcReadyStatus(ctx, serviceKey)
-			})
-
-			It("Should delete the knative service/virtualService/service when the annotation is set to true", func() {
-				ctx, cancel := context.WithCancel(context.Background())
-				DeferCleanup(cancel)
-
-				// Config map
-				configMap := createInferenceServiceConfigMap()
-				Expect(k8sClient.Create(context.TODO(), configMap)).NotTo(HaveOccurred())
-				defer k8sClient.Delete(ctx, configMap)
-
-				// Serving runtime
-				serviceName := "stop-true-isvc"
-				serviceNamespace := "default"
-				expectedRequest := reconcile.Request{NamespacedName: types.NamespacedName{Name: serviceName, Namespace: serviceNamespace}}
-				serviceKey := expectedRequest.NamespacedName
-				storageUri := "s3://test/mnist/export"
-
-				servingRuntime := createServingRuntime(serviceKey.Namespace, "tf-serving")
-				Expect(k8sClient.Create(context.TODO(), servingRuntime)).NotTo(HaveOccurred())
-				defer k8sClient.Delete(ctx, servingRuntime)
-
-				// Define InferenceService
-				isvc := defaultIsvc(serviceKey.Namespace, serviceKey.Name, storageUri)
-				isvc.Annotations[constants.StopAnnotationKey] = "true"
-				Expect(k8sClient.Create(context.TODO(), isvc)).NotTo(HaveOccurred())
-				defer k8sClient.Delete(ctx, isvc)
-
->>>>>>> 178235aa
 				// Check that the KSVC does not exist
 				predictorServiceKey := types.NamespacedName{
 					Name:      constants.PredictorServiceName(serviceKey.Name),
@@ -2054,7 +1945,6 @@
 				}
 				expectResourceIsDeleted(context.Background(), &knservingv1.Service{}, predictorServiceKey)
 
-<<<<<<< HEAD
 				// Explainer knative service
 				explainerServiceKey := types.NamespacedName{
 					Name:      constants.ExplainerServiceName(serviceName),
@@ -2151,257 +2041,10 @@
 
 				// Serving runtime
 				serviceName := "stop-explainer-edit-false-isvc"
-=======
-				// Check that the services were not created
-				expectResourceIsDeleted(context.Background(), &istioclientv1beta1.VirtualService{}, serviceKey)
-				expectResourceIsDeleted(context.Background(), &corev1.Service{}, serviceKey)
-
-				// Check that the ISVC status reflects that it is stopped
-				expectIsvcTrueStoppedStatus(ctx, serviceKey)
-			})
-
-			It("Should delete the knative service/virtualService/service when the annotation is updated to true on an existing ISVC", func() {
-				ctx, cancel := context.WithCancel(context.Background())
-				DeferCleanup(cancel)
-
-				// Config map
-				configMap := createInferenceServiceConfigMap()
-				Expect(k8sClient.Create(context.TODO(), configMap)).NotTo(HaveOccurred())
-				defer k8sClient.Delete(ctx, configMap)
-
-				// Serving runtime
-				serviceName := "stop-edit-true-isvc"
 				serviceNamespace := "default"
 				expectedRequest := reconcile.Request{NamespacedName: types.NamespacedName{Name: serviceName, Namespace: serviceNamespace}}
 				serviceKey := expectedRequest.NamespacedName
 				storageUri := "s3://test/mnist/export"
-
-				servingRuntime := createServingRuntime(serviceKey.Namespace, "tf-serving")
-				Expect(k8sClient.Create(context.TODO(), servingRuntime)).NotTo(HaveOccurred())
-				defer k8sClient.Delete(ctx, servingRuntime)
-
-				// Define InferenceService
-				isvc := defaultIsvc(serviceKey.Namespace, serviceKey.Name, storageUri)
-				isvc.Annotations[constants.StopAnnotationKey] = "false"
-				Expect(k8sClient.Create(context.TODO(), isvc)).NotTo(HaveOccurred())
-				defer k8sClient.Delete(ctx, isvc)
-
-				// Knative service
-				predictorServiceKey := types.NamespacedName{
-					Name:      constants.PredictorServiceName(serviceKey.Name),
-					Namespace: serviceKey.Namespace,
-				}
-				expectPredictorKsvcToBeReady(context.Background(), serviceKey, predictorServiceKey)
-
-				// Check that the ISVC was updated
-				expectIsvcToExist(ctx, serviceKey)
-
-				// Check the services
-				expectResourceToExist(context.Background(), &istioclientv1beta1.VirtualService{}, serviceKey)
-				expectResourceToExist(context.Background(), &corev1.Service{}, serviceKey)
-
-				// Check the ISVC statuses
-				expectIsvcFalseStoppedStatus(ctx, serviceKey)
-				expectIsvcReadyStatus(ctx, serviceKey)
-
-				// Stop the inference service
-				actualIsvc := expectIsvcToExist(ctx, serviceKey)
-				updatedIsvc := actualIsvc.DeepCopy()
-				updatedIsvc.Annotations[constants.StopAnnotationKey] = "true"
-				Expect(k8sClient.Update(ctx, updatedIsvc)).NotTo(HaveOccurred())
-
-				// Check that the KSVC was deleted
-				expectResourceToBeDeleted(context.Background(), &knservingv1.Service{}, predictorServiceKey)
-
-				// Check that the services are deleted
-				expectResourceToBeDeleted(context.Background(), &istioclientv1beta1.VirtualService{}, serviceKey)
-				expectResourceToBeDeleted(context.Background(), &corev1.Service{}, serviceKey)
-
-				// Check that the ISVC status reflects that it is stopped
-				expectIsvcTrueStoppedStatus(ctx, serviceKey)
-			})
-
-			It("Should create the knative service/virtualService/service when the annotation is updated to false on an existing ISVC that is stopped", func() {
-				ctx, cancel := context.WithCancel(context.Background())
-				DeferCleanup(cancel)
-
-				// Config map
-				configMap := createInferenceServiceConfigMap()
-				Expect(k8sClient.Create(context.TODO(), configMap)).NotTo(HaveOccurred())
-				defer k8sClient.Delete(ctx, configMap)
-
-				// Serving runtime
-				serviceName := "stop-edit-false-isvc"
-				serviceNamespace := "default"
-				expectedRequest := reconcile.Request{NamespacedName: types.NamespacedName{Name: serviceName, Namespace: serviceNamespace}}
-				serviceKey := expectedRequest.NamespacedName
-				storageUri := "s3://test/mnist/export"
-
-				servingRuntime := createServingRuntime(serviceKey.Namespace, "tf-serving")
-				Expect(k8sClient.Create(context.TODO(), servingRuntime)).NotTo(HaveOccurred())
-				defer k8sClient.Delete(ctx, servingRuntime)
-
-				// Define InferenceService
-				isvc := defaultIsvc(serviceKey.Namespace, serviceKey.Name, storageUri)
-				isvc.Annotations[constants.StopAnnotationKey] = "true"
-				Expect(k8sClient.Create(context.TODO(), isvc)).NotTo(HaveOccurred())
-				defer k8sClient.Delete(ctx, isvc)
-
-				// Check that the KSVC does not exist
-				predictorServiceKey := types.NamespacedName{
-					Name:      constants.PredictorServiceName(serviceKey.Name),
-					Namespace: serviceKey.Namespace,
-				}
-				expectResourceIsDeleted(context.Background(), &knservingv1.Service{}, predictorServiceKey)
-
-				// Check that the services were not created
-				expectResourceIsDeleted(context.Background(), &istioclientv1beta1.VirtualService{}, serviceKey)
-				expectResourceIsDeleted(context.Background(), &corev1.Service{}, serviceKey)
-
-				// Check that the ISVC status reflects that it is stopped
-				actualIsvc := expectIsvcToExist(ctx, serviceKey)
-				expectIsvcTrueStoppedStatus(ctx, serviceKey)
-
-				// Resume the inference service
-				updatedIsvc := actualIsvc.DeepCopy()
-				updatedIsvc.Annotations[constants.StopAnnotationKey] = "false"
-				Expect(k8sClient.Update(ctx, updatedIsvc)).NotTo(HaveOccurred())
-
-				// Knative service
-				expectPredictorKsvcToBeReady(context.Background(), serviceKey, predictorServiceKey)
-
-				// Check that the ISVC was updated
-				expectIsvcToExist(ctx, serviceKey)
-
-				// Check the services
-				expectResourceToExist(context.Background(), &istioclientv1beta1.VirtualService{}, serviceKey)
-				expectResourceToExist(context.Background(), &corev1.Service{}, serviceKey)
-
-				// Check the ISVC statuses
-				expectIsvcFalseStoppedStatus(ctx, serviceKey)
-				expectIsvcReadyStatus(ctx, serviceKey)
-			})
-		})
-
-		Describe("inference service with a transformer", func() {
-			// --- Default values ---
-			defaultTransformerIsvc := func(namespace string, name string, storageUri string) *v1beta1.InferenceService {
-				predictor := v1beta1.PredictorSpec{
-					ComponentExtensionSpec: v1beta1.ComponentExtensionSpec{
-						MinReplicas: ptr.To(int32(1)),
-						MaxReplicas: 3,
-					},
-					Tensorflow: &v1beta1.TFServingSpec{
-						PredictorExtensionSpec: v1beta1.PredictorExtensionSpec{
-							StorageURI:     &storageUri,
-							RuntimeVersion: proto.String("1.14.0"),
-							Container: corev1.Container{
-								Name:      constants.InferenceServiceContainerName,
-								Resources: defaultResource,
-							},
-						},
-					},
-				}
-				transformer := &v1beta1.TransformerSpec{
-					ComponentExtensionSpec: v1beta1.ComponentExtensionSpec{
-						MinReplicas: ptr.To(int32(1)),
-						MaxReplicas: 3,
-					},
-					PodSpec: v1beta1.PodSpec{
-						Containers: []corev1.Container{
-							{
-								Image:     "transformer:v1",
-								Resources: defaultResource,
-							},
-						},
-					},
-				}
-				isvc := &v1beta1.InferenceService{
-					ObjectMeta: metav1.ObjectMeta{
-						Name:      name,
-						Namespace: namespace,
-						Annotations: map[string]string{
-							"serving.kserve.io/deploymentMode": "Serverless",
-						},
-					},
-					Spec: v1beta1.InferenceServiceSpec{
-						Predictor:   predictor,
-						Transformer: transformer,
-					},
-				}
-				return isvc
-			}
-
-			It("Should keep the transformer knative service/virtualService/service when the annotation is set to false", func() {
-				ctx, cancel := context.WithCancel(context.Background())
-				DeferCleanup(cancel)
-
-				// Config map
-				configMap := createInferenceServiceConfigMap()
-				Expect(k8sClient.Create(context.TODO(), configMap)).NotTo(HaveOccurred())
-				defer k8sClient.Delete(ctx, configMap)
-
-				// Serving runtime
-				serviceName := "stop-transformer-false-isvc"
-				serviceNamespace := "default"
-				expectedRequest := reconcile.Request{NamespacedName: types.NamespacedName{Name: serviceName, Namespace: serviceNamespace}}
-				serviceKey := expectedRequest.NamespacedName
-				storageUri := "s3://test/mnist/export"
-
-				servingRuntime := createServingRuntime(serviceKey.Namespace, "tf-serving")
-				Expect(k8sClient.Create(context.TODO(), servingRuntime)).NotTo(HaveOccurred())
-				defer k8sClient.Delete(ctx, servingRuntime)
-
-				// Define InferenceService
-				isvc := defaultTransformerIsvc(serviceKey.Namespace, serviceKey.Name, storageUri)
-				isvc.Annotations[constants.StopAnnotationKey] = "false"
-				Expect(k8sClient.Create(context.TODO(), isvc)).NotTo(HaveOccurred())
-				defer k8sClient.Delete(ctx, isvc)
-
-				// Predictor knative service
-				predictorServiceKey := types.NamespacedName{
-					Name:      constants.PredictorServiceName(serviceName),
-					Namespace: serviceKey.Namespace,
-				}
-				expectPredictorKsvcToBeReady(context.Background(), serviceKey, predictorServiceKey)
-
-				// Transformer knative service
-				transformerServiceKey := types.NamespacedName{
-					Name:      constants.TransformerServiceName(serviceName),
-					Namespace: serviceKey.Namespace,
-				}
-				expectTransformerKsvcToBeReady(context.Background(), serviceKey, transformerServiceKey)
-
-				// Check that the ISVC was updated
-				expectIsvcToExist(ctx, serviceKey)
-
-				// Check the services
-				expectResourceToExist(context.Background(), &istioclientv1beta1.VirtualService{}, serviceKey)
-				expectResourceToExist(context.Background(), &corev1.Service{}, serviceKey)
-
-				// Check the ISVC statuses
-				expectIsvcFalseStoppedStatus(ctx, serviceKey)
-				expectIsvcReadyStatus(ctx, serviceKey)
-				expectIsvcTransformerReadyStatus(ctx, serviceKey)
-			})
-
-			It("Should delete the transformer knative service/virtualService/service when the annotation is set to true", func() {
-				ctx, cancel := context.WithCancel(context.Background())
-				DeferCleanup(cancel)
-
-				// Config map
-				configMap := createInferenceServiceConfigMap()
-				Expect(k8sClient.Create(context.TODO(), configMap)).NotTo(HaveOccurred())
-				defer k8sClient.Delete(ctx, configMap)
-
-				// Serving runtime
-				serviceName := "stop-transformer-true-isvc"
->>>>>>> 178235aa
-				serviceNamespace := "default"
-				expectedRequest := reconcile.Request{NamespacedName: types.NamespacedName{Name: serviceName, Namespace: serviceNamespace}}
-				serviceKey := expectedRequest.NamespacedName
-				storageUri := "s3://test/mnist/export"
-<<<<<<< HEAD
 
 				servingRuntime := createServingRuntime(serviceKey.Namespace, "tf-serving")
 				Expect(k8sClient.Create(context.TODO(), servingRuntime)).NotTo(HaveOccurred())
@@ -2419,453 +2062,14 @@
 					Namespace: serviceKey.Namespace,
 				}
 				expectResourceIsDeleted(context.Background(), &knservingv1.Service{}, predictorServiceKey)
-=======
-
-				servingRuntime := createServingRuntime(serviceKey.Namespace, "tf-serving")
-				Expect(k8sClient.Create(context.TODO(), servingRuntime)).NotTo(HaveOccurred())
-				defer k8sClient.Delete(ctx, servingRuntime)
-
-				// Define InferenceService
-				isvc := defaultTransformerIsvc(serviceKey.Namespace, serviceKey.Name, storageUri)
-				isvc.Annotations[constants.StopAnnotationKey] = "true"
-				Expect(k8sClient.Create(context.TODO(), isvc)).NotTo(HaveOccurred())
-				defer k8sClient.Delete(ctx, isvc)
-
-				// Check that the KSVC does not exist
-				predictorServiceKey := types.NamespacedName{
-					Name:      constants.PredictorServiceName(serviceKey.Name),
-					Namespace: serviceKey.Namespace,
-				}
-				expectResourceIsDeleted(context.Background(), &knservingv1.Service{}, predictorServiceKey)
-
-				// Transformer knative service
-				transformerServiceKey := types.NamespacedName{
-					Name:      constants.TransformerServiceName(serviceName),
-					Namespace: serviceKey.Namespace,
-				}
-				expectResourceIsDeleted(context.Background(), &knservingv1.Service{}, transformerServiceKey)
-
-				// Check that the services were not created
-				expectResourceIsDeleted(context.Background(), &istioclientv1beta1.VirtualService{}, serviceKey)
-				expectResourceIsDeleted(context.Background(), &corev1.Service{}, serviceKey)
-
-				// Check that the ISVC status reflects that it is stopped
-				expectIsvcTrueStoppedStatus(ctx, serviceKey)
-			})
-
-			It("Should delete the transformer knative service/virtualService/service when the annotation is updated to true on an existing ISVC", func() {
-				ctx, cancel := context.WithCancel(context.Background())
-				DeferCleanup(cancel)
-
-				// Config map
-				configMap := createInferenceServiceConfigMap()
-				Expect(k8sClient.Create(context.TODO(), configMap)).NotTo(HaveOccurred())
-				defer k8sClient.Delete(ctx, configMap)
-
-				// Serving runtime
-				serviceName := "stop-transformer-edit-isvc"
-				serviceNamespace := "default"
-				expectedRequest := reconcile.Request{NamespacedName: types.NamespacedName{Name: serviceName, Namespace: serviceNamespace}}
-				serviceKey := expectedRequest.NamespacedName
-				storageUri := "s3://test/mnist/export"
-
-				servingRuntime := createServingRuntime(serviceKey.Namespace, "tf-serving")
-				Expect(k8sClient.Create(context.TODO(), servingRuntime)).NotTo(HaveOccurred())
-				defer k8sClient.Delete(ctx, servingRuntime)
-
-				// Define InferenceService
-				isvc := defaultTransformerIsvc(serviceKey.Namespace, serviceKey.Name, storageUri)
-				isvc.Annotations[constants.StopAnnotationKey] = "false"
-				Expect(k8sClient.Create(context.TODO(), isvc)).NotTo(HaveOccurred())
-				defer k8sClient.Delete(ctx, isvc)
-
-				// Predictor knative service
-				predictorServiceKey := types.NamespacedName{
-					Name:      constants.PredictorServiceName(serviceName),
-					Namespace: serviceKey.Namespace,
-				}
-				expectPredictorKsvcToBeReady(context.Background(), serviceKey, predictorServiceKey)
-
-				// Transformer knative service
-				transformerServiceKey := types.NamespacedName{
-					Name:      constants.TransformerServiceName(serviceName),
-					Namespace: serviceKey.Namespace,
-				}
-				expectTransformerKsvcToBeReady(context.Background(), serviceKey, transformerServiceKey)
-
-				// Check that the ISVC was updated
-				expectIsvcToExist(ctx, serviceKey)
-
-				// Check the services
-				expectResourceToExist(context.Background(), &istioclientv1beta1.VirtualService{}, serviceKey)
-				expectResourceToExist(context.Background(), &corev1.Service{}, serviceKey)
-
-				// Check the ISVC statuses
-				expectIsvcFalseStoppedStatus(ctx, serviceKey)
-				expectIsvcReadyStatus(ctx, serviceKey)
-				expectIsvcTransformerReadyStatus(ctx, serviceKey)
-
-				// Stop the inference service
-				actualIsvc := expectIsvcToExist(ctx, serviceKey)
-				updatedIsvc := actualIsvc.DeepCopy()
-				updatedIsvc.Annotations[constants.StopAnnotationKey] = "true"
-				Expect(k8sClient.Update(ctx, updatedIsvc)).NotTo(HaveOccurred())
-
-				// Check that the KSVCs were deleted
-				expectResourceToBeDeleted(context.Background(), &knservingv1.Service{}, predictorServiceKey)
-				expectResourceToBeDeleted(context.Background(), &knservingv1.Service{}, transformerServiceKey)
-
-				// Check that the services were deleted
-				expectResourceToBeDeleted(context.Background(), &istioclientv1beta1.VirtualService{}, serviceKey)
-				expectResourceToBeDeleted(context.Background(), &corev1.Service{}, serviceKey)
-
-				// Check that the ISVC status reflects that it is stopped
-				expectIsvcTrueStoppedStatus(ctx, serviceKey)
-			})
-
-			It("Should create the transformer knative service/virtualService/service when the annotation is updated to false on an existing ISVC that is stopped", func() {
-				ctx, cancel := context.WithCancel(context.Background())
-				DeferCleanup(cancel)
-
-				// Config map
-				configMap := createInferenceServiceConfigMap()
-				Expect(k8sClient.Create(context.TODO(), configMap)).NotTo(HaveOccurred())
-				defer k8sClient.Delete(ctx, configMap)
-
-				// Serving runtime
-				serviceName := "stop-transformer-edit-false-isvc"
-				serviceNamespace := "default"
-				expectedRequest := reconcile.Request{NamespacedName: types.NamespacedName{Name: serviceName, Namespace: serviceNamespace}}
-				serviceKey := expectedRequest.NamespacedName
-				storageUri := "s3://test/mnist/export"
-
-				servingRuntime := createServingRuntime(serviceKey.Namespace, "tf-serving")
-				Expect(k8sClient.Create(context.TODO(), servingRuntime)).NotTo(HaveOccurred())
-				defer k8sClient.Delete(ctx, servingRuntime)
-
-				// Define InferenceService
-				isvc := defaultTransformerIsvc(serviceKey.Namespace, serviceKey.Name, storageUri)
-				isvc.Annotations[constants.StopAnnotationKey] = "true"
-				Expect(k8sClient.Create(context.TODO(), isvc)).NotTo(HaveOccurred())
-				defer k8sClient.Delete(ctx, isvc)
-
-				// Check that the KSVC does not exist
-				predictorServiceKey := types.NamespacedName{
-					Name:      constants.PredictorServiceName(serviceKey.Name),
-					Namespace: serviceKey.Namespace,
-				}
-				expectResourceIsDeleted(context.Background(), &knservingv1.Service{}, predictorServiceKey)
-
-				// Transformer knative service
-				transformerServiceKey := types.NamespacedName{
-					Name:      constants.TransformerServiceName(serviceName),
-					Namespace: serviceKey.Namespace,
-				}
-				expectResourceIsDeleted(context.Background(), &knservingv1.Service{}, transformerServiceKey)
-
-				// Check that the services were not created
-				expectResourceIsDeleted(context.Background(), &istioclientv1beta1.VirtualService{}, serviceKey)
-				expectResourceIsDeleted(context.Background(), &corev1.Service{}, serviceKey)
-
-				// Check that the ISVC status reflects that it is stopped
-				actualIsvc := expectIsvcToExist(ctx, serviceKey)
-				expectIsvcTrueStoppedStatus(ctx, serviceKey)
-
-				// Resume the inference service
-				updatedIsvc := actualIsvc.DeepCopy()
-				updatedIsvc.Annotations[constants.StopAnnotationKey] = "false"
-				Expect(k8sClient.Update(ctx, updatedIsvc)).NotTo(HaveOccurred())
-
-				// Check the KSVCs
-				expectPredictorKsvcToBeReady(context.Background(), serviceKey, predictorServiceKey)
-				expectTransformerKsvcToBeReady(context.Background(), serviceKey, transformerServiceKey)
-
-				// Check that the ISVC was updated
-				expectIsvcToExist(ctx, serviceKey)
-
-				// Check the services
-				expectResourceToExist(context.Background(), &istioclientv1beta1.VirtualService{}, serviceKey)
-				expectResourceToExist(context.Background(), &corev1.Service{}, serviceKey)
-
-				// Check the ISVC statuses
-				expectIsvcFalseStoppedStatus(ctx, serviceKey)
-				expectIsvcReadyStatus(ctx, serviceKey)
-				expectIsvcTransformerReadyStatus(ctx, serviceKey)
-			})
-		})
-
-		Describe("inference service with an explainer", func() {
-			// --- Default values ---
-			defaultExplainerIsvc := func(namespace string, name string, storageUri string) *v1beta1.InferenceService {
-				predictor := v1beta1.PredictorSpec{
-					ComponentExtensionSpec: v1beta1.ComponentExtensionSpec{
-						MinReplicas: ptr.To(int32(1)),
-						MaxReplicas: 3,
-					},
-					Tensorflow: &v1beta1.TFServingSpec{
-						PredictorExtensionSpec: v1beta1.PredictorExtensionSpec{
-							StorageURI:     &storageUri,
-							RuntimeVersion: proto.String("1.14.0"),
-							Container: corev1.Container{
-								Name:      constants.InferenceServiceContainerName,
-								Resources: defaultResource,
-							},
-						},
-					},
-				}
-				explainer := &v1beta1.ExplainerSpec{
-					ART: &v1beta1.ARTExplainerSpec{
-						Type: v1beta1.ARTSquareAttackExplainer,
-						ExplainerExtensionSpec: v1beta1.ExplainerExtensionSpec{
-							Config: map[string]string{"nb_classes": "10"},
-							Container: corev1.Container{
-								Name:      constants.InferenceServiceContainerName,
-								Resources: defaultResource,
-							},
-							RuntimeVersion: proto.String("latest"),
-						},
-					},
-					ComponentExtensionSpec: v1beta1.ComponentExtensionSpec{
-						MinReplicas:    ptr.To(int32(1)),
-						MaxReplicas:    2,
-						ScaleTarget:    ptr.To(int32(80)),
-						TimeoutSeconds: ptr.To(int64(30)),
-					},
-				}
-
-				isvc := &v1beta1.InferenceService{
-					ObjectMeta: metav1.ObjectMeta{
-						Name:      name,
-						Namespace: namespace,
-						Annotations: map[string]string{
-							"serving.kserve.io/deploymentMode": "Serverless",
-						},
-					},
-					Spec: v1beta1.InferenceServiceSpec{
-						Predictor: predictor,
-						Explainer: explainer,
-					},
-				}
-				return isvc
-			}
-
-			It("Should keep the explainer knative service/virtualService/service when the annotation is set to false", func() {
-				ctx, cancel := context.WithCancel(context.Background())
-				DeferCleanup(cancel)
-
-				// Config map
-				configMap := createInferenceServiceConfigMap()
-				Expect(k8sClient.Create(context.TODO(), configMap)).NotTo(HaveOccurred())
-				defer k8sClient.Delete(ctx, configMap)
-
-				// Serving runtime
-				serviceName := "stop-explainer-false-isvc"
-				serviceNamespace := "default"
-				expectedRequest := reconcile.Request{NamespacedName: types.NamespacedName{Name: serviceName, Namespace: serviceNamespace}}
-				serviceKey := expectedRequest.NamespacedName
-				storageUri := "s3://test/mnist/export"
-
-				servingRuntime := createServingRuntime(serviceKey.Namespace, "tf-serving")
-				Expect(k8sClient.Create(context.TODO(), servingRuntime)).NotTo(HaveOccurred())
-				defer k8sClient.Delete(ctx, servingRuntime)
-
-				// Define InferenceService
-				isvc := defaultExplainerIsvc(serviceKey.Namespace, serviceKey.Name, storageUri)
-				isvc.Annotations[constants.StopAnnotationKey] = "false"
-				Expect(k8sClient.Create(context.TODO(), isvc)).NotTo(HaveOccurred())
-				defer k8sClient.Delete(ctx, isvc)
-
-				// Predictor knative service
-				predictorServiceKey := types.NamespacedName{
-					Name:      constants.PredictorServiceName(serviceName),
-					Namespace: serviceKey.Namespace,
-				}
-				expectPredictorKsvcToBeReady(context.Background(), serviceKey, predictorServiceKey)
->>>>>>> 178235aa
 
 				// Explainer knative service
 				explainerServiceKey := types.NamespacedName{
 					Name:      constants.ExplainerServiceName(serviceName),
 					Namespace: serviceKey.Namespace,
 				}
-<<<<<<< HEAD
 				expectResourceIsDeleted(context.Background(), &knservingv1.Service{}, explainerServiceKey)
 
-=======
-				expectExplainerKsvcToBeReady(context.Background(), serviceKey, explainerServiceKey)
-
-				// Check that the ISVC was updated
-				expectIsvcToExist(ctx, serviceKey)
-
-				// Check the services
-				expectResourceToExist(context.Background(), &istioclientv1beta1.VirtualService{}, serviceKey)
-				expectResourceToExist(context.Background(), &corev1.Service{}, serviceKey)
-
-				// Check the ISVC statuses
-				expectIsvcFalseStoppedStatus(ctx, serviceKey)
-				expectIsvcReadyStatus(ctx, serviceKey)
-				expectIsvcExplainerReadyStatus(ctx, serviceKey)
-			})
-
-			It("Should delete the explainer knative service/virtualService/service when the annotation is set to true", func() {
-				ctx, cancel := context.WithCancel(context.Background())
-				DeferCleanup(cancel)
-
-				// Config map
-				configMap := createInferenceServiceConfigMap()
-				Expect(k8sClient.Create(context.TODO(), configMap)).NotTo(HaveOccurred())
-				defer k8sClient.Delete(ctx, configMap)
-
-				// Serving runtime
-				serviceName := "stop-explainer-true-isvc"
-				serviceNamespace := "default"
-				expectedRequest := reconcile.Request{NamespacedName: types.NamespacedName{Name: serviceName, Namespace: serviceNamespace}}
-				serviceKey := expectedRequest.NamespacedName
-				storageUri := "s3://test/mnist/export"
-
-				servingRuntime := createServingRuntime(serviceKey.Namespace, "tf-serving")
-				Expect(k8sClient.Create(context.TODO(), servingRuntime)).NotTo(HaveOccurred())
-				defer k8sClient.Delete(ctx, servingRuntime)
-
-				// Define InferenceService
-				isvc := defaultExplainerIsvc(serviceKey.Namespace, serviceKey.Name, storageUri)
-				isvc.Annotations[constants.StopAnnotationKey] = "true"
-				Expect(k8sClient.Create(context.TODO(), isvc)).NotTo(HaveOccurred())
-				defer k8sClient.Delete(ctx, isvc)
-
-				// Check that the KSVC does not exist
-				predictorServiceKey := types.NamespacedName{
-					Name:      constants.PredictorServiceName(serviceKey.Name),
-					Namespace: serviceKey.Namespace,
-				}
-				expectResourceIsDeleted(context.Background(), &knservingv1.Service{}, predictorServiceKey)
-
-				// Explainer knative service
-				explainerServiceKey := types.NamespacedName{
-					Name:      constants.ExplainerServiceName(serviceName),
-					Namespace: serviceKey.Namespace,
-				}
-				expectResourceIsDeleted(context.Background(), &knservingv1.Service{}, explainerServiceKey)
-
-				// Check that the services were not created
-				expectResourceIsDeleted(context.Background(), &istioclientv1beta1.VirtualService{}, serviceKey)
-				expectResourceIsDeleted(context.Background(), &corev1.Service{}, serviceKey)
-
-				// Check that the ISVC status reflects that it is stopped
-				expectIsvcTrueStoppedStatus(ctx, serviceKey)
-			})
-
-			It("Should delete the explainer knative service/virtualService/service when the annotation is updated to true on an existing ISVC", func() {
-				ctx, cancel := context.WithCancel(context.Background())
-				DeferCleanup(cancel)
-
-				// Config map
-				configMap := createInferenceServiceConfigMap()
-				Expect(k8sClient.Create(context.TODO(), configMap)).NotTo(HaveOccurred())
-				defer k8sClient.Delete(ctx, configMap)
-
-				// Serving runtime
-				serviceName := "stop-explainer-edit-isvc"
-				serviceNamespace := "default"
-				expectedRequest := reconcile.Request{NamespacedName: types.NamespacedName{Name: serviceName, Namespace: serviceNamespace}}
-				serviceKey := expectedRequest.NamespacedName
-				storageUri := "s3://test/mnist/export"
-
-				servingRuntime := createServingRuntime(serviceKey.Namespace, "tf-serving")
-				Expect(k8sClient.Create(context.TODO(), servingRuntime)).NotTo(HaveOccurred())
-				defer k8sClient.Delete(ctx, servingRuntime)
-
-				// Define InferenceService
-				isvc := defaultExplainerIsvc(serviceKey.Namespace, serviceKey.Name, storageUri)
-				isvc.Annotations[constants.StopAnnotationKey] = "false"
-				Expect(k8sClient.Create(context.TODO(), isvc)).NotTo(HaveOccurred())
-				defer k8sClient.Delete(ctx, isvc)
-
-				// Predictor knative service
-				predictorServiceKey := types.NamespacedName{
-					Name:      constants.PredictorServiceName(serviceName),
-					Namespace: serviceKey.Namespace,
-				}
-				expectPredictorKsvcToBeReady(context.Background(), serviceKey, predictorServiceKey)
-
-				// Explainer knative service
-				explainerServiceKey := types.NamespacedName{
-					Name:      constants.ExplainerServiceName(serviceName),
-					Namespace: serviceKey.Namespace,
-				}
-				expectExplainerKsvcToBeReady(context.Background(), serviceKey, explainerServiceKey)
-
-				// Check that the ISVC was updated
-				expectIsvcToExist(ctx, serviceKey)
-
-				// Check the services
-				expectResourceToExist(context.Background(), &istioclientv1beta1.VirtualService{}, serviceKey)
-				expectResourceToExist(context.Background(), &corev1.Service{}, serviceKey)
-
-				// Check the ISVC statuses
-				expectIsvcFalseStoppedStatus(ctx, serviceKey)
-				expectIsvcReadyStatus(ctx, serviceKey)
-				expectIsvcExplainerReadyStatus(ctx, serviceKey)
-
-				// Stop the inference service
-				actualIsvc := expectIsvcToExist(ctx, serviceKey)
-				updatedIsvc := actualIsvc.DeepCopy()
-				updatedIsvc.Annotations[constants.StopAnnotationKey] = "true"
-				Expect(k8sClient.Update(ctx, updatedIsvc)).NotTo(HaveOccurred())
-
-				// Check that the KSVCs were deleted
-				expectResourceToBeDeleted(context.Background(), &knservingv1.Service{}, predictorServiceKey)
-				expectResourceToBeDeleted(context.Background(), &knservingv1.Service{}, explainerServiceKey)
-
-				// Check that the services were deleted
-				expectResourceToBeDeleted(context.Background(), &istioclientv1beta1.VirtualService{}, serviceKey)
-				expectResourceToBeDeleted(context.Background(), &corev1.Service{}, serviceKey)
-
-				// Check that the ISVC status reflects that it is stopped
-				expectIsvcTrueStoppedStatus(ctx, serviceKey)
-			})
-
-			It("Should create the explainer knative service/virtualService/service when the annotation is updated to false on an existing ISVC that is stopped", func() {
-				ctx, cancel := context.WithCancel(context.Background())
-				DeferCleanup(cancel)
-
-				// Config map
-				configMap := createInferenceServiceConfigMap()
-				Expect(k8sClient.Create(context.TODO(), configMap)).NotTo(HaveOccurred())
-				defer k8sClient.Delete(ctx, configMap)
-
-				// Serving runtime
-				serviceName := "stop-explainer-edit-false-isvc"
-				serviceNamespace := "default"
-				expectedRequest := reconcile.Request{NamespacedName: types.NamespacedName{Name: serviceName, Namespace: serviceNamespace}}
-				serviceKey := expectedRequest.NamespacedName
-				storageUri := "s3://test/mnist/export"
-
-				servingRuntime := createServingRuntime(serviceKey.Namespace, "tf-serving")
-				Expect(k8sClient.Create(context.TODO(), servingRuntime)).NotTo(HaveOccurred())
-				defer k8sClient.Delete(ctx, servingRuntime)
-
-				// Define InferenceService
-				isvc := defaultExplainerIsvc(serviceKey.Namespace, serviceKey.Name, storageUri)
-				isvc.Annotations[constants.StopAnnotationKey] = "true"
-				Expect(k8sClient.Create(context.TODO(), isvc)).NotTo(HaveOccurred())
-				defer k8sClient.Delete(ctx, isvc)
-
-				// Check that the KSVC does not exist
-				predictorServiceKey := types.NamespacedName{
-					Name:      constants.PredictorServiceName(serviceKey.Name),
-					Namespace: serviceKey.Namespace,
-				}
-				expectResourceIsDeleted(context.Background(), &knservingv1.Service{}, predictorServiceKey)
-
-				// Explainer knative service
-				explainerServiceKey := types.NamespacedName{
-					Name:      constants.ExplainerServiceName(serviceName),
-					Namespace: serviceKey.Namespace,
-				}
-				expectResourceIsDeleted(context.Background(), &knservingv1.Service{}, explainerServiceKey)
-
->>>>>>> 178235aa
 				// Check that the services were not created
 				expectResourceIsDeleted(context.Background(), &istioclientv1beta1.VirtualService{}, serviceKey)
 				expectResourceIsDeleted(context.Background(), &corev1.Service{}, serviceKey)
