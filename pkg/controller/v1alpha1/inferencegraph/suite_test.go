/*
Copyright 2021 The KServe Authors.

Licensed under the Apache License, Version 2.0 (the "License");
you may not use this file except in compliance with the License.
You may obtain a copy of the License at

    http://www.apache.org/licenses/LICENSE-2.0

Unless required by applicable law or agreed to in writing, software
distributed under the License is distributed on an "AS IS" BASIS,
WITHOUT WARRANTIES OR CONDITIONS OF ANY KIND, either express or implied.
See the License for the specific language governing permissions and
limitations under the License.
*/

package inferencegraph

import (
	"context"
	"path/filepath"
	"testing"

	. "github.com/onsi/ginkgo/v2"
	. "github.com/onsi/gomega"
	routev1 "github.com/openshift/api/route/v1"
	v1 "k8s.io/api/core/v1"
	netv1 "k8s.io/api/networking/v1"
	metav1 "k8s.io/apimachinery/pkg/apis/meta/v1"
	"k8s.io/client-go/kubernetes"
	"k8s.io/client-go/kubernetes/scheme"
	"k8s.io/client-go/rest"
	"knative.dev/operator/pkg/apis/operator/base"
	operatorv1beta1 "knative.dev/operator/pkg/apis/operator/v1beta1"
	knservingv1 "knative.dev/serving/pkg/apis/serving/v1"
	ctrl "sigs.k8s.io/controller-runtime"
	"sigs.k8s.io/controller-runtime/pkg/client"
	"sigs.k8s.io/controller-runtime/pkg/envtest"
	logf "sigs.k8s.io/controller-runtime/pkg/log"
	"sigs.k8s.io/controller-runtime/pkg/log/zap"
	metricsserver "sigs.k8s.io/controller-runtime/pkg/metrics/server"

	kfservingv1alpha1 "github.com/kserve/kserve/pkg/apis/serving/v1alpha1"
	"github.com/kserve/kserve/pkg/apis/serving/v1beta1"
	"github.com/kserve/kserve/pkg/constants"
	pkgtest "github.com/kserve/kserve/pkg/testing"
)

// These tests use Ginkgo (BDD-style Go testing framework). Refer to
// http://onsi.github.io/ginkgo/ to learn more about Ginkgo.

var (
	cfg       *rest.Config
	k8sClient client.Client
	testEnv   *envtest.Environment
	cancel    context.CancelFunc
	ctx       context.Context
	clientset kubernetes.Interface
)

func TestAPIs(t *testing.T) {
	RegisterFailHandler(Fail)
	RunSpecs(t, "inferencegraph Controller Suite")
}

var _ = BeforeSuite(func() {
	logf.SetLogger(zap.New(zap.WriteTo(GinkgoWriter), zap.UseDevMode(true)))
	ctx, cancel = context.WithCancel(context.TODO())
	By("bootstrapping test environment")
	crdDirectoryPaths := []string{
		filepath.Join("..", "..", "..", "..", "test", "crds"),
	}
	testEnv = pkgtest.SetupEnvTest(crdDirectoryPaths)
	cfg, err := testEnv.Start()
	Expect(err).ToNot(HaveOccurred())
	Expect(cfg).ToNot(BeNil())

	err = kfservingv1alpha1.AddToScheme(scheme.Scheme)
	Expect(err).NotTo(HaveOccurred())
	err = v1beta1.AddToScheme(scheme.Scheme)
	Expect(err).NotTo(HaveOccurred())
	err = knservingv1.AddToScheme(scheme.Scheme)
	Expect(err).NotTo(HaveOccurred())
	err = netv1.AddToScheme(scheme.Scheme)
	Expect(err).NotTo(HaveOccurred())
	err = routev1.AddToScheme(scheme.Scheme)
	Expect(err).NotTo(HaveOccurred())

	clientset, err = kubernetes.NewForConfig(cfg)
	Expect(err).ToNot(HaveOccurred())
	Expect(clientset).ToNot(BeNil())

<<<<<<< HEAD
	// Create namespaces
	kfservingNamespaceObj := &v1.Namespace{
		ObjectMeta: metav1.ObjectMeta{
			Name: constants.KServeNamespace,
		},
	}
	knativeServingNamespace := &v1.Namespace{
		ObjectMeta: metav1.ObjectMeta{
			Name: constants.DefaultKnServingNamespace,
		},
	}
	Expect(k8sClient.Create(context.Background(), kfservingNamespaceObj)).Should(Succeed())
	Expect(k8sClient.Create(context.Background(), knativeServingNamespace)).Should(Succeed())

	// Create knativeserving custom resource
	knativeCr := &operatorv1beta1.KnativeServing{
		ObjectMeta: metav1.ObjectMeta{
			Name:      constants.DefaultKnServingName,
			Namespace: constants.DefaultKnServingNamespace,
		},
		Spec: operatorv1beta1.KnativeServingSpec{
			CommonSpec: base.CommonSpec{
				Config: base.ConfigMapData{
					"autoscaler": map[string]string{
						"allow-zero-initial-scale": "true",
					},
				},
			},
		},
	}
	Expect(k8sClient.Create(context.Background(), knativeCr)).Should(Succeed())

=======
>>>>>>> 974ac970
	k8sManager, err := ctrl.NewManager(cfg, ctrl.Options{
		Scheme: scheme.Scheme,
		Metrics: metricsserver.Options{
			BindAddress: "0",
		},
	})
	Expect(err).ToNot(HaveOccurred())

	k8sClient = k8sManager.GetClient()
	Expect(k8sClient).ToNot(BeNil())

	//Create namespace
	kserveNamespaceObj := &v1.Namespace{
		ObjectMeta: metav1.ObjectMeta{
			Name: constants.KServeNamespace,
		},
	}
	Expect(k8sClient.Create(context.Background(), kserveNamespaceObj)).Should(Succeed())

	deployConfig := &v1beta1.DeployConfig{DefaultDeploymentMode: "Serverless"}

	err = (&InferenceGraphReconciler{
		Client:    k8sClient,
		Clientset: clientset,
		Scheme:    k8sClient.Scheme(),
		Log:       ctrl.Log.WithName("V1alpha1InferenceGraphController"),
		Recorder:  k8sManager.GetEventRecorderFor("V1alpha1InferenceGraphController"),
	}).SetupWithManager(k8sManager, deployConfig)
	Expect(err).ToNot(HaveOccurred())

	go func() {
		defer GinkgoRecover()
		err = k8sManager.Start(ctx)
		Expect(err).ToNot(HaveOccurred())
	}()
})

var _ = AfterSuite(func() {
	cancel()
	By("tearing down the test environment")
	err := testEnv.Stop()
	Expect(err).ToNot(HaveOccurred())
})<|MERGE_RESOLUTION|>--- conflicted
+++ resolved
@@ -90,7 +90,6 @@
 	Expect(err).ToNot(HaveOccurred())
 	Expect(clientset).ToNot(BeNil())
 
-<<<<<<< HEAD
 	// Create namespaces
 	kfservingNamespaceObj := &v1.Namespace{
 		ObjectMeta: metav1.ObjectMeta{
@@ -123,8 +122,6 @@
 	}
 	Expect(k8sClient.Create(context.Background(), knativeCr)).Should(Succeed())
 
-=======
->>>>>>> 974ac970
 	k8sManager, err := ctrl.NewManager(cfg, ctrl.Options{
 		Scheme: scheme.Scheme,
 		Metrics: metricsserver.Options{
