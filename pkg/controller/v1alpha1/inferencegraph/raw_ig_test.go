/*
Copyright 2023 The KServe Authors.

Licensed under the Apache License, Version 2.0 (the "License");
you may not use this file except in compliance with the License.
You may obtain a copy of the License at

    http://www.apache.org/licenses/LICENSE-2.0

Unless required by applicable law or agreed to in writing, software
distributed under the License is distributed on an "AS IS" BASIS,
WITHOUT WARRANTIES OR CONDITIONS OF ANY KIND, either express or implied.
See the License for the specific language governing permissions and
limitations under the License.
*/

package inferencegraph

import (
	"testing"

	"github.com/google/go-cmp/cmp"
	"google.golang.org/protobuf/proto"
	appsv1 "k8s.io/api/apps/v1"
	corev1 "k8s.io/api/core/v1"
	"k8s.io/apimachinery/pkg/api/resource"
	metav1 "k8s.io/apimachinery/pkg/apis/meta/v1"
	"k8s.io/utils/ptr"
	"knative.dev/pkg/apis"
	duckv1 "knative.dev/pkg/apis/duck/v1"

	. "github.com/kserve/kserve/pkg/apis/serving/v1alpha1"
	"github.com/kserve/kserve/pkg/apis/serving/v1beta1"
	"github.com/kserve/kserve/pkg/constants"
)

func TestCreateInferenceGraphPodSpec(t *testing.T) {
	type args struct {
		graph  *InferenceGraph
		config *RouterConfig
	}

	routerConfig := RouterConfig{
		Image:         "kserve/router:v0.10.0",
		CpuRequest:    "100m",
		CpuLimit:      "100m",
		MemoryRequest: "100Mi",
		MemoryLimit:   "500Mi",
	}

	routerConfigWithHeaders := RouterConfig{
		Image:         "kserve/router:v0.10.0",
		CpuRequest:    "100m",
		CpuLimit:      "100m",
		MemoryRequest: "100Mi",
		MemoryLimit:   "500Mi",
		Headers: map[string][]string{
			"propagate": {
				"Authorization",
				"Intuit_tid",
			},
		},
	}

	expectedReadinessProbe := constants.GetRouterReadinessProbe()

	testIGSpecs := map[string]*InferenceGraph{
		"basic": {
			ObjectMeta: metav1.ObjectMeta{
				Name:      "basic-ig",
				Namespace: "basic-ig-namespace",
			},
			Spec: InferenceGraphSpec{
				Nodes: map[string]InferenceRouter{
					GraphRootNodeName: {
						RouterType: Sequence,
						Steps: []InferenceStep{
							{
								InferenceTarget: InferenceTarget{
									ServiceURL: "http://someservice.exmaple.com",
								},
							},
						},
					},
				},
			},
		},
		"withresource": {
			ObjectMeta: metav1.ObjectMeta{
				Name:      "resource-ig",
				Namespace: "resource-ig-namespace",
				Annotations: map[string]string{
					"serving.kserve.io/deploymentMode": string(constants.RawDeployment),
				},
			},

			Spec: InferenceGraphSpec{
				Nodes: map[string]InferenceRouter{
					GraphRootNodeName: {
						RouterType: Sequence,
						Steps: []InferenceStep{
							{
								InferenceTarget: InferenceTarget{
									ServiceURL: "http://someservice.exmaple.com",
								},
							},
						},
					},
				},
				Resources: corev1.ResourceRequirements{
					Limits: corev1.ResourceList{
						corev1.ResourceCPU:    resource.MustParse("100m"),
						corev1.ResourceMemory: resource.MustParse("500Mi"),
					},
					Requests: corev1.ResourceList{
						corev1.ResourceCPU:    resource.MustParse("100m"),
						corev1.ResourceMemory: resource.MustParse("100Mi"),
					},
				},
			},
		},

		"withenv": {
			ObjectMeta: metav1.ObjectMeta{
				Name:      "env-ig",
				Namespace: "env-ig-namespace",
				Annotations: map[string]string{
					"serving.kserve.io/deploymentMode": string(constants.RawDeployment),
				},
			},

			Spec: InferenceGraphSpec{
				Nodes: map[string]InferenceRouter{
					GraphRootNodeName: {
						RouterType: Sequence,
						Steps: []InferenceStep{
							{
								InferenceTarget: InferenceTarget{
									ServiceURL: "http://someservice.exmaple.com",
								},
							},
						},
					},
				},
			},
		},

		"with tolerations": {
			ObjectMeta: metav1.ObjectMeta{
				Name:      "resource-ig",
				Namespace: "resource-ig-namespace",
				Annotations: map[string]string{
					"serving.kserve.io/deploymentMode": string(constants.RawDeployment),
				},
			},

			Spec: InferenceGraphSpec{
				Nodes: map[string]InferenceRouter{
					GraphRootNodeName: {
						RouterType: Sequence,
						Steps: []InferenceStep{
							{
								InferenceTarget: InferenceTarget{
									ServiceURL: "http://someservice.exmaple.com",
								},
							},
						},
					},
				},
				Resources: corev1.ResourceRequirements{
					Limits: corev1.ResourceList{
						corev1.ResourceCPU:    resource.MustParse("100m"),
						corev1.ResourceMemory: resource.MustParse("500Mi"),
					},
					Requests: corev1.ResourceList{
						corev1.ResourceCPU:    resource.MustParse("100m"),
						corev1.ResourceMemory: resource.MustParse("100Mi"),
					},
				},
				Tolerations: []corev1.Toleration{
					{
						Key:      "key1",
						Operator: corev1.TolerationOpEqual,
						Value:    "value1",
						Effect:   corev1.TaintEffectNoSchedule,
					},
				},
			},
		},
	}

	expectedPodSpecs := map[string]*corev1.PodSpec{
		"basicgraph": {
			Containers: []corev1.Container{
				{
					Image: "kserve/router:v0.10.0",
					Name:  "basic-ig",
					Args: []string{
						"--enable-tls",
						"--graph-json",
						"{\"nodes\":{\"root\":{\"routerType\":\"Sequence\",\"steps\":[{\"serviceUrl\":\"http://someservice.exmaple.com\"}]}},\"resources\":{}}",
					},
					Resources: corev1.ResourceRequirements{
						Limits: corev1.ResourceList{
							corev1.ResourceCPU:    resource.MustParse("100m"),
							corev1.ResourceMemory: resource.MustParse("500Mi"),
						},
						Requests: corev1.ResourceList{
							corev1.ResourceCPU:    resource.MustParse("100m"),
							corev1.ResourceMemory: resource.MustParse("100Mi"),
						},
					},
					ReadinessProbe: expectedReadinessProbe,
					SecurityContext: &corev1.SecurityContext{
						Privileged:               proto.Bool(false),
						RunAsNonRoot:             proto.Bool(true),
						ReadOnlyRootFilesystem:   proto.Bool(true),
						AllowPrivilegeEscalation: proto.Bool(false),
						Capabilities: &corev1.Capabilities{
							Drop: []corev1.Capability{corev1.Capability("ALL")},
						},
					},
				},
			},
			AutomountServiceAccountToken: proto.Bool(false),
<<<<<<< HEAD
			ServiceAccountName:           "default",
=======
			ImagePullSecrets:             []corev1.LocalObjectReference{},
>>>>>>> 41f771d0
		},
		"basicgraphwithheaders": {
			Containers: []corev1.Container{
				{
					Image: "kserve/router:v0.10.0",
					Name:  "basic-ig",
					Args: []string{
						"--enable-tls",
						"--graph-json",
						"{\"nodes\":{\"root\":{\"routerType\":\"Sequence\",\"steps\":[{\"serviceUrl\":\"http://someservice.exmaple.com\"}]}},\"resources\":{}}",
					},
					Env: []corev1.EnvVar{
						{
							Name:  "PROPAGATE_HEADERS",
							Value: "Authorization,Intuit_tid",
						},
					},
					Resources: corev1.ResourceRequirements{
						Limits: corev1.ResourceList{
							corev1.ResourceCPU:    resource.MustParse("100m"),
							corev1.ResourceMemory: resource.MustParse("500Mi"),
						},
						Requests: corev1.ResourceList{
							corev1.ResourceCPU:    resource.MustParse("100m"),
							corev1.ResourceMemory: resource.MustParse("100Mi"),
						},
					},
					ReadinessProbe: expectedReadinessProbe,
					SecurityContext: &corev1.SecurityContext{
						Privileged:               proto.Bool(false),
						RunAsNonRoot:             proto.Bool(true),
						ReadOnlyRootFilesystem:   proto.Bool(true),
						AllowPrivilegeEscalation: proto.Bool(false),
						Capabilities: &corev1.Capabilities{
							Drop: []corev1.Capability{corev1.Capability("ALL")},
						},
					},
				},
			},
			AutomountServiceAccountToken: proto.Bool(false),
<<<<<<< HEAD
			ServiceAccountName:           "default",
=======
			ImagePullSecrets:             []corev1.LocalObjectReference{},
>>>>>>> 41f771d0
		},
		"withresource": {
			Containers: []corev1.Container{
				{
					Image: "kserve/router:v0.10.0",
					Name:  "resource-ig",
					Args: []string{
						"--enable-tls",
						"--graph-json",
						"{\"nodes\":{\"root\":{\"routerType\":\"Sequence\",\"steps\":[{\"serviceUrl\":\"http://someservice.exmaple.com\"}]}},\"resources\":{\"limits\":{\"cpu\":\"100m\",\"memory\":\"500Mi\"},\"requests\":{\"cpu\":\"100m\",\"memory\":\"100Mi\"}}}",
					},
					Resources: corev1.ResourceRequirements{
						Limits: corev1.ResourceList{
							corev1.ResourceCPU:    resource.MustParse("100m"),
							corev1.ResourceMemory: resource.MustParse("500Mi"),
						},
						Requests: corev1.ResourceList{
							corev1.ResourceCPU:    resource.MustParse("100m"),
							corev1.ResourceMemory: resource.MustParse("100Mi"),
						},
					},
					ReadinessProbe: expectedReadinessProbe,
					SecurityContext: &corev1.SecurityContext{
						Privileged:               proto.Bool(false),
						RunAsNonRoot:             proto.Bool(true),
						ReadOnlyRootFilesystem:   proto.Bool(true),
						AllowPrivilegeEscalation: proto.Bool(false),
						Capabilities: &corev1.Capabilities{
							Drop: []corev1.Capability{corev1.Capability("ALL")},
						},
					},
				},
			},
			AutomountServiceAccountToken: proto.Bool(false),
			ImagePullSecrets:             []corev1.LocalObjectReference{},
		},
		"with tolerations": {
			Containers: []corev1.Container{
				{
					Image: "kserve/router:v0.10.0",
					Name:  "resource-ig",
					Args: []string{
						"--graph-json",
						"{\"nodes\":{\"root\":{\"routerType\":\"Sequence\",\"steps\":[{\"serviceUrl\":\"http://someservice.exmaple.com\"}]}},\"resources\":{\"limits\":{\"cpu\":\"100m\",\"memory\":\"500Mi\"},\"requests\":{\"cpu\":\"100m\",\"memory\":\"100Mi\"}},\"tolerations\":[{\"key\":\"key1\",\"operator\":\"Equal\",\"value\":\"value1\",\"effect\":\"NoSchedule\"}]}",
					},
					Resources: corev1.ResourceRequirements{
						Limits: corev1.ResourceList{
							corev1.ResourceCPU:    resource.MustParse("100m"),
							corev1.ResourceMemory: resource.MustParse("500Mi"),
						},
						Requests: corev1.ResourceList{
							corev1.ResourceCPU:    resource.MustParse("100m"),
							corev1.ResourceMemory: resource.MustParse("100Mi"),
						},
					},
					ReadinessProbe: expectedReadinessProbe,
					SecurityContext: &corev1.SecurityContext{
						Privileged:               proto.Bool(false),
						RunAsNonRoot:             proto.Bool(true),
						ReadOnlyRootFilesystem:   proto.Bool(true),
						AllowPrivilegeEscalation: proto.Bool(false),
						Capabilities: &corev1.Capabilities{
							Drop: []corev1.Capability{corev1.Capability("ALL")},
						},
					},
				},
			},
			AutomountServiceAccountToken: proto.Bool(false),
<<<<<<< HEAD
			ServiceAccountName:           "default",
=======
			ImagePullSecrets:             []corev1.LocalObjectReference{},
			Tolerations: []corev1.Toleration{
				{
					Key:      "key1",
					Operator: corev1.TolerationOpEqual,
					Value:    "value1",
					Effect:   corev1.TaintEffectNoSchedule,
				},
			},
>>>>>>> 41f771d0
		},
	}

	scenarios := []struct {
		name     string
		args     args
		expected *corev1.PodSpec
	}{
		{
			name: "Basic Inference graph",
			args: args{
				graph:  testIGSpecs["basic"],
				config: &routerConfig,
			},
			expected: expectedPodSpecs["basicgraph"],
		},
		{
			name:     "Inference graph with resource requirements",
			args:     args{testIGSpecs["withresource"], &routerConfig},
			expected: expectedPodSpecs["withresource"],
		},
		{
			name: "Inference graph with propagate headers",
			args: args{
				graph:  testIGSpecs["basic"],
				config: &routerConfigWithHeaders,
			},
			expected: expectedPodSpecs["basicgraphwithheaders"],
		},
		{
			name:     "Inference graph with tolerations",
			args:     args{testIGSpecs["with tolerations"], &routerConfig},
			expected: expectedPodSpecs["with tolerations"],
		},
	}

	for _, tt := range scenarios {
		t.Run(tt.name, func(t *testing.T) {
			result := createInferenceGraphPodSpec(tt.args.graph, tt.args.config)
			if diff := cmp.Diff(tt.expected, result); diff != "" {
				t.Errorf("Test %q unexpected result (-want +got): %v", t.Name(), diff)
			}
		})
	}
}

func TestConstructGraphObjectMeta(t *testing.T) {
	type args struct {
		graph *InferenceGraph
	}

	type metaAndExt struct {
		objectMeta   metav1.ObjectMeta
		componentExt v1beta1.ComponentExtensionSpec
	}

	cpuResource := v1beta1.MetricCPU

	scenarios := []struct {
		name     string
		args     args
		expected metaAndExt
	}{
		{
			name: "Basic Inference graph",
			args: args{
				graph: &InferenceGraph{
					ObjectMeta: metav1.ObjectMeta{
						Name:      "basic-ig",
						Namespace: "basic-ig-namespace",
					},
				},
			},
			expected: metaAndExt{
				objectMeta: metav1.ObjectMeta{
					Name:      "basic-ig",
					Namespace: "basic-ig-namespace",
					Labels: map[string]string{
						"serving.kserve.io/inferencegraph": "basic-ig",
					},
					Annotations: map[string]string{},
				},

				componentExt: v1beta1.ComponentExtensionSpec{
					MaxReplicas: 0,
					MinReplicas: nil,
					ScaleMetric: nil,
					ScaleTarget: nil,
				},
			},
		},
		{
			name: "Inference graph with annotations , min and max replicas ",
			args: args{
				graph: &InferenceGraph{
					ObjectMeta: metav1.ObjectMeta{
						Name:      "basic-ig",
						Namespace: "basic-ig-namespace",
						Annotations: map[string]string{
							"test": "test",
						},
					},
					Spec: InferenceGraphSpec{
						MinReplicas: ptr.To(int32(2)),
						MaxReplicas: 5,
					},
				},
			},
			expected: metaAndExt{
				objectMeta: metav1.ObjectMeta{
					Name:      "basic-ig",
					Namespace: "basic-ig-namespace",
					Labels: map[string]string{
						"serving.kserve.io/inferencegraph": "basic-ig",
					},
					Annotations: map[string]string{
						"test": "test",
					},
				},

				componentExt: v1beta1.ComponentExtensionSpec{
					MaxReplicas: 5,
					MinReplicas: ptr.To(int32(2)),
					ScaleMetric: nil,
					ScaleTarget: nil,
				},
			},
		},
		{
			name: "Inference graph with labels",
			args: args{
				graph: &InferenceGraph{
					ObjectMeta: metav1.ObjectMeta{
						Name:      "basic-ig",
						Namespace: "basic-ig-namespace",
						Labels: map[string]string{
							"test": "test",
						},
					},
				},
			},
			expected: metaAndExt{
				objectMeta: metav1.ObjectMeta{
					Name:      "basic-ig",
					Namespace: "basic-ig-namespace",
					Labels: map[string]string{
						"serving.kserve.io/inferencegraph": "basic-ig",
						"test":                             "test",
					},
					Annotations: map[string]string{},
				},
				componentExt: v1beta1.ComponentExtensionSpec{
					MaxReplicas: 0,
					MinReplicas: nil,
					ScaleMetric: nil,
					ScaleTarget: nil,
				},
			},
		},
		{
			name: "Inference graph with annotations and labels",
			args: args{
				graph: &InferenceGraph{
					ObjectMeta: metav1.ObjectMeta{
						Name:      "basic-ig",
						Namespace: "basic-ig-namespace",
						Annotations: map[string]string{
							"test": "test",
						},
						Labels: map[string]string{
							"test": "test",
						},
					},
					Spec: InferenceGraphSpec{
						MinReplicas: ptr.To(int32(5)),
						MaxReplicas: 10,
						ScaleTarget: ptr.To(int32(50)),
						ScaleMetric: (*ScaleMetric)(&cpuResource),
					},
				},
			},
			expected: metaAndExt{
				objectMeta: metav1.ObjectMeta{
					Name:      "basic-ig",
					Namespace: "basic-ig-namespace",
					Labels: map[string]string{
						"serving.kserve.io/inferencegraph": "basic-ig",
						"test":                             "test",
					},
					Annotations: map[string]string{
						"test": "test",
					},
				},
				componentExt: v1beta1.ComponentExtensionSpec{
					MinReplicas: ptr.To(int32(5)),
					MaxReplicas: 10,
					ScaleTarget: ptr.To(int32(50)),
					ScaleMetric: &cpuResource,
				},
			},
		},
	}

	for _, tt := range scenarios {
		t.Run(tt.name, func(t *testing.T) {
			objMeta, componentExt := constructForRawDeployment(tt.args.graph)
			if diff := cmp.Diff(tt.expected.objectMeta, objMeta); diff != "" {
				t.Errorf("Test %q unexpected result (-want +got): %v", t.Name(), diff)
			}
			if diff := cmp.Diff(tt.expected.componentExt, componentExt); diff != "" {
				t.Errorf("Test %q unexpected result (-want +got): %v", t.Name(), diff)
			}
		})
	}
}

func TestPropagateRawStatus(t *testing.T) {
	type args struct {
		graphStatus *InferenceGraphStatus
		deployment  *appsv1.Deployment
		url         *apis.URL
	}

	scenarios := []struct {
		name     string
		args     args
		expected *InferenceGraphStatus
	}{
		{
			name: "Basic Inference graph with graph status as ready and deployment available",
			args: args{
				graphStatus: &InferenceGraphStatus{
					Status: duckv1.Status{
						Conditions: duckv1.Conditions{
							{
								Type:   apis.ConditionReady,
								Status: corev1.ConditionTrue,
							},
						},
					},
				},
				deployment: &appsv1.Deployment{
					Status: appsv1.DeploymentStatus{
						AvailableReplicas: 1,
					},
				},
				url: &apis.URL{
					Scheme: "http",
					Host:   "test.com",
				},
			},
			expected: &InferenceGraphStatus{
				Status: duckv1.Status{
					Conditions: duckv1.Conditions{
						{
							Type:   apis.ConditionReady,
							Status: corev1.ConditionTrue,
						},
					},
				},
			},
		},

		{
			name: "Basic Inference graph with Inferencegraph status as not ready and deployment unavailable",
			args: args{
				graphStatus: &InferenceGraphStatus{
					Status: duckv1.Status{
						Conditions: duckv1.Conditions{
							{
								Type:   apis.ConditionReady,
								Status: corev1.ConditionFalse,
							},
						},
					},
				},
				deployment: &appsv1.Deployment{
					Status: appsv1.DeploymentStatus{
						AvailableReplicas: 0,
					},
				},
			},
			expected: &InferenceGraphStatus{
				Status: duckv1.Status{
					Conditions: duckv1.Conditions{
						{
							Type:   apis.ConditionReady,
							Status: corev1.ConditionFalse,
						},
					},
				},
			},
		},
	}

	for _, tt := range scenarios {
		t.Run(tt.name, func(t *testing.T) {
			PropagateRawStatus(tt.args.graphStatus, tt.args.deployment, tt.args.url)
			if diff := cmp.Diff(tt.expected, tt.args.graphStatus); diff != "" {
				t.Errorf("Test for graphstatus %q unexpected result (-want +got): %v", t.Name(), diff)
			}
		})
	}
}<|MERGE_RESOLUTION|>--- conflicted
+++ resolved
@@ -223,11 +223,8 @@
 				},
 			},
 			AutomountServiceAccountToken: proto.Bool(false),
-<<<<<<< HEAD
 			ServiceAccountName:           "default",
-=======
 			ImagePullSecrets:             []corev1.LocalObjectReference{},
->>>>>>> 41f771d0
 		},
 		"basicgraphwithheaders": {
 			Containers: []corev1.Container{
@@ -268,11 +265,8 @@
 				},
 			},
 			AutomountServiceAccountToken: proto.Bool(false),
-<<<<<<< HEAD
 			ServiceAccountName:           "default",
-=======
 			ImagePullSecrets:             []corev1.LocalObjectReference{},
->>>>>>> 41f771d0
 		},
 		"withresource": {
 			Containers: []corev1.Container{
@@ -307,6 +301,7 @@
 				},
 			},
 			AutomountServiceAccountToken: proto.Bool(false),
+			ServiceAccountName:           "default",
 			ImagePullSecrets:             []corev1.LocalObjectReference{},
 		},
 		"with tolerations": {
@@ -341,9 +336,6 @@
 				},
 			},
 			AutomountServiceAccountToken: proto.Bool(false),
-<<<<<<< HEAD
-			ServiceAccountName:           "default",
-=======
 			ImagePullSecrets:             []corev1.LocalObjectReference{},
 			Tolerations: []corev1.Toleration{
 				{
@@ -353,7 +345,6 @@
 					Effect:   corev1.TaintEffectNoSchedule,
 				},
 			},
->>>>>>> 41f771d0
 		},
 	}
 
