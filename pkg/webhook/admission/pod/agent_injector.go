/*
Copyright 2021 The KServe Authors.

Licensed under the Apache License, Version 2.0 (the "License");
you may not use this file except in compliance with the License.
You may obtain a copy of the License at

    http://www.apache.org/licenses/LICENSE-2.0

Unless required by applicable law or agreed to in writing, software
distributed under the License is distributed on an "AS IS" BASIS,
WITHOUT WARRANTIES OR CONDITIONS OF ANY KIND, either express or implied.
See the License for the specific language governing permissions and
limitations under the License.
*/

package pod

import (
	"encoding/json"
	"fmt"
	"strconv"
	"strings"

	"k8s.io/apimachinery/pkg/util/intstr"

	"github.com/kserve/kserve/pkg/apis/serving/v1beta1"
	"github.com/kserve/kserve/pkg/constants"
	"github.com/kserve/kserve/pkg/credentials"
	v1 "k8s.io/api/core/v1"
	"k8s.io/apimachinery/pkg/api/resource"
)

const (
	LoggerConfigMapKeyName         = "logger"
	LoggerArgumentLogUrl           = "--log-url"
	LoggerArgumentSourceUri        = "--source-uri"
	LoggerArgumentMode             = "--log-mode"
	LoggerArgumentInferenceService = "--inference-service"
	LoggerArgumentNamespace        = "--namespace"
	LoggerArgumentEndpoint         = "--endpoint"
	LoggerArgumentComponent        = "--component"
	LoggerArgumentCaCertFile       = "--logger-ca-cert-file"
	LoggerArgumentTlsSkipVerify    = "--logger-tls-skip-verify"
<<<<<<< HEAD
=======
	LoggerArgumentMetadataHeaders  = "--metadata-headers"
>>>>>>> 213b89fe
)

type AgentConfig struct {
	Image         string `json:"image"`
	CpuRequest    string `json:"cpuRequest"`
	CpuLimit      string `json:"cpuLimit"`
	MemoryRequest string `json:"memoryRequest"`
	MemoryLimit   string `json:"memoryLimit"`
}

type LoggerConfig struct {
	Image         string `json:"image"`
	CpuRequest    string `json:"cpuRequest"`
	CpuLimit      string `json:"cpuLimit"`
	MemoryRequest string `json:"memoryRequest"`
	MemoryLimit   string `json:"memoryLimit"`
	DefaultUrl    string `json:"defaultUrl"`
	CaBundle      string `json:"caBundle"`
	CaCertFile    string `json:"caCertFile"`
	TlsSkipVerify bool   `json:"tlsSkipVerify"`
}

type AgentInjector struct {
	credentialBuilder *credentials.CredentialBuilder
	agentConfig       *AgentConfig
	loggerConfig      *LoggerConfig
	batcherConfig     *BatcherConfig
}

// TODO agent config
func getAgentConfigs(configMap *v1.ConfigMap) (*AgentConfig, error) {
	agentConfig := &AgentConfig{}
	if agentConfigValue, ok := configMap.Data[constants.AgentConfigMapKeyName]; ok {
		err := json.Unmarshal([]byte(agentConfigValue), &agentConfig)
		if err != nil {
			panic(fmt.Errorf("unable to unmarshall agent json string due to %w", err))
		}
	}

	// Ensure that we set proper values
	resourceDefaults := []string{agentConfig.MemoryRequest,
		agentConfig.MemoryLimit,
		agentConfig.CpuRequest,
		agentConfig.CpuLimit}
	for _, key := range resourceDefaults {
		_, err := resource.ParseQuantity(key)
		if err != nil {
			return agentConfig, fmt.Errorf("failed to parse resource configuration for %q: %s",
				constants.AgentConfigMapKeyName, err.Error())
		}
	}

	return agentConfig, nil
}

func getLoggerConfigs(configMap *v1.ConfigMap) (*LoggerConfig, error) {
	loggerConfig := &LoggerConfig{}
	if loggerConfigValue, ok := configMap.Data[LoggerConfigMapKeyName]; ok {
		err := json.Unmarshal([]byte(loggerConfigValue), &loggerConfig)
		if err != nil {
			panic(fmt.Errorf("Unable to unmarshall logger json string due to %w ", err))
		}
	}

	// Ensure that we set proper values for CPU/Memory Limit/Request
	resourceDefaults := []string{loggerConfig.MemoryRequest,
		loggerConfig.MemoryLimit,
		loggerConfig.CpuRequest,
		loggerConfig.CpuLimit}
	for _, key := range resourceDefaults {
		_, err := resource.ParseQuantity(key)
		if err != nil {
			return loggerConfig, fmt.Errorf("Failed to parse resource configuration for %q: %q", LoggerConfigMapKeyName, err.Error())
		}
	}
	return loggerConfig, nil
}

func (ag *AgentInjector) InjectAgent(pod *v1.Pod) error {
	// Only inject the model agent sidecar if the required annotations are set
	_, injectLogger := pod.ObjectMeta.Annotations[constants.LoggerInternalAnnotationKey]
	_, injectPuller := pod.ObjectMeta.Annotations[constants.AgentShouldInjectAnnotationKey]
	_, injectBatcher := pod.ObjectMeta.Annotations[constants.BatcherInternalAnnotationKey]

	if !injectLogger && !injectPuller && !injectBatcher {
		return nil
	}

	// Don't inject if Container already injected
	for _, container := range pod.Spec.Containers {
		if strings.Compare(container.Name, constants.AgentContainerName) == 0 {
			return nil
		}
	}

	var args []string
	if injectPuller {
		args = append(args, constants.AgentEnableFlag)
		modelConfig, ok := pod.ObjectMeta.Annotations[constants.AgentModelConfigMountPathAnnotationKey]
		if ok {
			args = append(args, constants.AgentConfigDirArgName)
			args = append(args, modelConfig)
		}

		modelDir, ok := pod.ObjectMeta.Annotations[constants.AgentModelDirAnnotationKey]
		if ok {
			args = append(args, constants.AgentModelDirArgName)
			args = append(args, modelDir)
		}
	}
	// Only inject if the batcher required annotations are set
	if injectBatcher {
		args = append(args, BatcherEnableFlag)
		maxBatchSize, ok := pod.ObjectMeta.Annotations[constants.BatcherMaxBatchSizeInternalAnnotationKey]
		if ok {
			args = append(args, BatcherArgumentMaxBatchSize)
			args = append(args, maxBatchSize)
		}

		maxLatency, ok := pod.ObjectMeta.Annotations[constants.BatcherMaxLatencyInternalAnnotationKey]
		if ok {
			args = append(args, BatcherArgumentMaxLatency)
			args = append(args, maxLatency)
		}
	}
	// Only inject if the logger required annotations are set
	if injectLogger {
		logUrl, ok := pod.ObjectMeta.Annotations[constants.LoggerSinkUrlInternalAnnotationKey]
		if !ok {
			logUrl = ag.loggerConfig.DefaultUrl
		}

		logMode, ok := pod.ObjectMeta.Annotations[constants.LoggerModeInternalAnnotationKey]
		if !ok {
			logMode = string(v1beta1.LogAll)
		}

		inferenceServiceName := pod.ObjectMeta.Labels[constants.InferenceServiceLabel]
		namespace := pod.ObjectMeta.Namespace
		endpoint := pod.ObjectMeta.Labels[constants.KServiceEndpointLabel]
		component := pod.ObjectMeta.Labels[constants.KServiceComponentLabel]

		loggerArgs := []string{
			LoggerArgumentLogUrl,
			logUrl,
			LoggerArgumentSourceUri,
			pod.ObjectMeta.Name,
			LoggerArgumentMode,
			logMode,
			LoggerArgumentInferenceService,
			inferenceServiceName,
			LoggerArgumentNamespace,
			namespace,
			LoggerArgumentEndpoint,
			endpoint,
			LoggerArgumentComponent,
			component,
		}
		logHeaderMetadata, ok := pod.ObjectMeta.Annotations[constants.LoggerMetadataHeadersInternalAnnotationKey]
		if ok {
			loggerArgs = append(loggerArgs, LoggerArgumentMetadataHeaders)
			loggerArgs = append(loggerArgs, logHeaderMetadata)
		}
		args = append(args, loggerArgs...)

		// Add TLS cert name if specified. If not specified it will fall back to the arg's default.
		if ag.loggerConfig.CaCertFile != "" {
			args = append(args, LoggerArgumentCaCertFile, ag.loggerConfig.CaCertFile)
		}
		// Whether to skip TLS verification. If not present in the ConfigMap, this will default to `false`
		args = append(args, LoggerArgumentTlsSkipVerify, strconv.FormatBool(ag.loggerConfig.TlsSkipVerify))
	}

	var queueProxyEnvs []v1.EnvVar
	var agentEnvs []v1.EnvVar
	queueProxyAvailable := false
	for _, container := range pod.Spec.Containers {
		if container.Name == "queue-proxy" {
			agentEnvs = make([]v1.EnvVar, len(container.Env))
			copy(agentEnvs, container.Env)
			queueProxyEnvs = container.Env
			queueProxyAvailable = true
		}

		if container.Name == "kserve-container" {
			containerPort := constants.InferenceServiceDefaultHttpPort
			if len(container.Ports) > 0 {
				containerPort = fmt.Sprint(container.Ports[0].ContainerPort)
			}

			args = append(args, "--component-port", containerPort)
		}
	}

	if !queueProxyAvailable {
		readinessProbeJson, err := json.Marshal(pod.Spec.Containers[0].ReadinessProbe)
		if err != nil {
			return err
		}
		agentEnvs = append(agentEnvs, v1.EnvVar{Name: "SERVING_READINESS_PROBE", Value: string(readinessProbeJson)})
	} else {
		for i, envVar := range queueProxyEnvs {
			if envVar.Name == "USER_PORT" {
				envVar.Value = constants.InferenceServiceDefaultAgentPortStr
				queueProxyEnvs[i] = envVar
			}
		}
	}

	// Make sure securityContext is initialized and valid
	securityContext := pod.Spec.Containers[0].SecurityContext.DeepCopy()

	agentContainer := &v1.Container{
		Name:  constants.AgentContainerName,
		Image: ag.agentConfig.Image,
		Args:  args,
		Resources: v1.ResourceRequirements{
			Limits: map[v1.ResourceName]resource.Quantity{
				v1.ResourceCPU:    resource.MustParse(ag.agentConfig.CpuLimit),
				v1.ResourceMemory: resource.MustParse(ag.agentConfig.MemoryLimit),
			},
			Requests: map[v1.ResourceName]resource.Quantity{
				v1.ResourceCPU:    resource.MustParse(ag.agentConfig.CpuRequest),
				v1.ResourceMemory: resource.MustParse(ag.agentConfig.MemoryRequest),
			},
		},
		Ports: []v1.ContainerPort{
			{
				Name:          "agent-port",
				ContainerPort: constants.InferenceServiceDefaultAgentPort,
				Protocol:      "TCP",
			},
		},
		SecurityContext: securityContext,
		Env:             agentEnvs,
		ReadinessProbe: &v1.Probe{
			ProbeHandler: v1.ProbeHandler{
				HTTPGet: &v1.HTTPGetAction{
					HTTPHeaders: []v1.HTTPHeader{
						{
							Name:  "K-Network-Probe",
							Value: "queue",
						},
					},
					Port:   intstr.FromInt(constants.InferenceServiceDefaultAgentPort),
					Path:   "/",
					Scheme: "HTTP",
				},
			},
		},
	}

	// If the Logger TLS bundle ConfigMap is specified, mount it
	if injectLogger && ag.loggerConfig.CaBundle != "" {
		// Optional. If the ConfigMap is not found, this will not make the Pod fail
		optionalVolume := true
		configMapVolume := v1.VolumeSource{
			ConfigMap: &v1.ConfigMapVolumeSource{
				LocalObjectReference: v1.LocalObjectReference{
					Name: ag.loggerConfig.CaBundle,
				},
				Optional: &optionalVolume,
			},
		}

		pod.Spec.Volumes = append(pod.Spec.Volumes, v1.Volume{
			Name:         constants.LoggerCaBundleVolume,
			VolumeSource: configMapVolume,
		})

		agentContainer.VolumeMounts = append(agentContainer.VolumeMounts, v1.VolumeMount{
			Name:      constants.LoggerCaBundleVolume,
			MountPath: constants.LoggerCaCertMountPath,
			ReadOnly:  true,
		})
	}

	// Inject credentials
	if err := ag.credentialBuilder.CreateSecretVolumeAndEnv(
		pod.Namespace,
		pod.Annotations,
		pod.Spec.ServiceAccountName,
		agentContainer,
		&pod.Spec.Volumes,
	); err != nil {
		return err
	}

	// Add container to the spec
	pod.Spec.Containers = append(pod.Spec.Containers, *agentContainer)

	if _, ok := pod.ObjectMeta.Annotations[constants.AgentShouldInjectAnnotationKey]; ok {
		// Mount the modelDir volume to the pod and model agent container
		err := mountModelDir(pod)
		if err != nil {
			return err
		}
		// Mount the modelConfig volume to the pod and model agent container
		err = mountModelConfig(pod)
		if err != nil {
			return err
		}
	}

	return nil
}

func mountModelDir(pod *v1.Pod) error {
	if _, ok := pod.ObjectMeta.Annotations[constants.AgentModelDirAnnotationKey]; ok {
		modelDirVolume := v1.Volume{
			Name: constants.ModelDirVolumeName,
			VolumeSource: v1.VolumeSource{
				EmptyDir: &v1.EmptyDirVolumeSource{},
			},
		}
		// Mount the model dir into agent container
		mountVolumeToContainer(constants.AgentContainerName, pod, modelDirVolume, constants.ModelDir)
		// Mount the model dir into model server container
		mountVolumeToContainer(constants.InferenceServiceContainerName, pod, modelDirVolume, constants.ModelDir)
		return nil
	}
	return fmt.Errorf("can not find %v label", constants.AgentModelConfigVolumeNameAnnotationKey)
}

func mountModelConfig(pod *v1.Pod) error {
	if modelConfigName, ok := pod.ObjectMeta.Annotations[constants.AgentModelConfigVolumeNameAnnotationKey]; ok {
		modelConfigVolume := v1.Volume{
			Name: constants.ModelConfigVolumeName,
			VolumeSource: v1.VolumeSource{
				ConfigMap: &v1.ConfigMapVolumeSource{
					LocalObjectReference: v1.LocalObjectReference{
						Name: modelConfigName,
					},
				},
			},
		}
		mountVolumeToContainer(constants.AgentContainerName, pod, modelConfigVolume, constants.ModelConfigDir)
		return nil
	}
	return fmt.Errorf("can not find %v label", constants.AgentModelConfigVolumeNameAnnotationKey)
}

func mountVolumeToContainer(containerName string, pod *v1.Pod, additionalVolume v1.Volume, mountPath string) {
	pod.Spec.Volumes = appendVolume(pod.Spec.Volumes, additionalVolume)
	mountedContainers := make([]v1.Container, 0, len(pod.Spec.Containers))
	for _, container := range pod.Spec.Containers {
		if container.Name == containerName {
			if container.VolumeMounts == nil {
				container.VolumeMounts = []v1.VolumeMount{}
			}
			container.VolumeMounts = append(container.VolumeMounts, v1.VolumeMount{
				Name:      additionalVolume.Name,
				ReadOnly:  false,
				MountPath: mountPath,
			})
		}
		mountedContainers = append(mountedContainers, container)
	}
	pod.Spec.Containers = mountedContainers
}

func appendVolume(existingVolumes []v1.Volume, additionalVolume v1.Volume) []v1.Volume {
	if existingVolumes == nil {
		existingVolumes = []v1.Volume{}
	}
	for _, volume := range existingVolumes {
		if volume.Name == additionalVolume.Name {
			return existingVolumes
		}
	}
	existingVolumes = append(existingVolumes, additionalVolume)
	return existingVolumes
}<|MERGE_RESOLUTION|>--- conflicted
+++ resolved
@@ -42,10 +42,7 @@
 	LoggerArgumentComponent        = "--component"
 	LoggerArgumentCaCertFile       = "--logger-ca-cert-file"
 	LoggerArgumentTlsSkipVerify    = "--logger-tls-skip-verify"
-<<<<<<< HEAD
-=======
 	LoggerArgumentMetadataHeaders  = "--metadata-headers"
->>>>>>> 213b89fe
 )
 
 type AgentConfig struct {
