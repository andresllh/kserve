--- conflicted
+++ resolved
@@ -234,8 +234,6 @@
 	}
 
 	gvResourcesCache[groupVersion] = resources
-<<<<<<< HEAD
-=======
 }
 
 func GetEnvVarValue(envVars []v1.EnvVar, key string) (string, bool) {
@@ -311,5 +309,4 @@
 	}
 
 	return true
->>>>>>> 213b89fe
 }