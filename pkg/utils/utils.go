/*
Copyright 2021 The KServe Authors.

Licensed under the Apache License, Version 2.0 (the "License");
you may not use this file except in compliance with the License.
You may obtain a copy of the License at

    http://www.apache.org/licenses/LICENSE-2.0

Unless required by applicable law or agreed to in writing, software
distributed under the License is distributed on an "AS IS" BASIS,
WITHOUT WARRANTIES OR CONDITIONS OF ANY KIND, either express or implied.
See the License for the specific language governing permissions and
limitations under the License.
*/

package utils

import (
	"encoding/json"
	"fmt"
	"path/filepath"
	"strings"

	corev1 "k8s.io/api/core/v1"
	apierr "k8s.io/apimachinery/pkg/api/errors"
	"k8s.io/apimachinery/pkg/api/resource"
	metav1 "k8s.io/apimachinery/pkg/apis/meta/v1"
	"k8s.io/client-go/discovery"
	"k8s.io/client-go/rest"

	"github.com/kserve/kserve/pkg/constants"
)

/* NOTE TO AUTHORS:
 *
 * Only you can prevent ... the proliferation of useless "utility" classes.
 * Please add functional style container operations sparingly and intentionally.
 */

var gvResourcesCache map[string]*metav1.APIResourceList

// Errors
const (
	ErrValueExceedsInt32Limit = "value exceeds int32 limit %d"
)

func AppendVolumeIfNotExists(slice []corev1.Volume, volume corev1.Volume) []corev1.Volume {
	for i := range slice {
		if slice[i].Name == volume.Name {
			return slice
		}
	}
	return append(slice, volume)
}

func IsGPUEnabled(requirements corev1.ResourceRequirements) bool {
	_, ok := requirements.Limits[constants.NvidiaGPUResourceType]
	return ok
}

// FirstNonNilError returns the first non nil interface in the slice
func FirstNonNilError(objects []error) error {
	for _, object := range objects {
		if object != nil {
			return object
		}
	}
	return nil
}

// RemoveString Helper functions to remove string from a slice of strings.
func RemoveString(slice []string, s string) (result []string) {
	for _, item := range slice {
		if item == s {
			continue
		}
		result = append(result, item)
	}
	return
}

// IsPrefixSupported Check if a given string contains one of the prefixes in the provided list.
func IsPrefixSupported(input string, prefixes []string) bool {
	for _, prefix := range prefixes {
		if strings.HasPrefix(input, prefix) {
			return true
		}
	}
	return false
}

// MergeEnvs Merge a slice of EnvVars (`O`) into another slice of EnvVars (`B`), which does the following:
// 1. If an EnvVar is present in B but not in O, value remains unchanged in the result
// 2. If an EnvVar is present in `O` but not in `B`, appends to the result
// 3. If an EnvVar is present in both O and B, uses the value from O in the result
func MergeEnvs(baseEnvs []corev1.EnvVar, overrideEnvs []corev1.EnvVar) []corev1.EnvVar {
	var extra []corev1.EnvVar

	for _, override := range overrideEnvs {
		inBase := false

		for i, base := range baseEnvs {
			if override.Name == base.Name {
				inBase = true
				baseEnvs[i].Value = override.Value
				break
			}
		}

		if !inBase {
			extra = append(extra, override)
		}
	}

	return append(baseEnvs, extra...)
}

func AppendEnvVarIfNotExists(slice []corev1.EnvVar, elems ...corev1.EnvVar) []corev1.EnvVar {
	for _, elem := range elems {
		isElemExists := false
		for _, item := range slice {
			if item.Name == elem.Name {
				isElemExists = true
				break
			}
		}
		if !isElemExists {
			slice = append(slice, elem)
		}
	}
	return slice
}

// Add an environment variable with the given value to the environments
// variables of the given container, potentially replacing an env var that already exists
// with this name
func AddOrReplaceEnv(container *corev1.Container, envKey string, envValue string) {
	if container.Env == nil {
		container.Env = []corev1.EnvVar{}
	}

	for i, envVar := range container.Env {
		if envVar.Name == envKey {
			container.Env[i].Value = envValue
			return
		}
	}

	container.Env = append(container.Env, corev1.EnvVar{
		Name:  envKey,
		Value: envValue,
	})
}

func AppendPortIfNotExists(slice []corev1.ContainerPort, elems ...corev1.ContainerPort) []corev1.ContainerPort {
	for _, elem := range elems {
		isElemExists := false
		for _, item := range slice {
			if item.Name == elem.Name {
				isElemExists = true
				break
			}
		}
		if !isElemExists {
			slice = append(slice, elem)
		}
	}
	return slice
}

// IsCrdAvailable checks if a given CRD is present in the cluster by verifying the
// existence of its API.
func IsCrdAvailable(config *rest.Config, groupVersion, kind string) (bool, error) {
	gvResources, err := GetAvailableResourcesForApi(config, groupVersion)
	if err != nil {
		return false, err
	}

	found := false
	if gvResources != nil {
		for _, crd := range gvResources.APIResources {
			if crd.Kind == kind {
				found = true
				break
			}
		}
	}

	return found, nil
}

// GetAvailableResourcesForApi returns the list of discovered resources that belong
// to the API specified in groupVersion. The first query to a specifig groupVersion will
// query the cluster API server to discover the available resources and the discovered
// resources will be cached and returned to subsequent invocations to prevent additional
// queries to the API server.
func GetAvailableResourcesForApi(config *rest.Config, groupVersion string) (*metav1.APIResourceList, error) {
	var gvResources *metav1.APIResourceList
	var ok bool

	if gvResources, ok = gvResourcesCache[groupVersion]; !ok {
		discoveryClient, newClientErr := discovery.NewDiscoveryClientForConfig(config)
		if newClientErr != nil {
			return nil, newClientErr
		}

		var getGvResourcesErr error
		gvResources, getGvResourcesErr = discoveryClient.ServerResourcesForGroupVersion(groupVersion)
		if getGvResourcesErr != nil && !apierr.IsNotFound(getGvResourcesErr) {
			return nil, getGvResourcesErr
		}

		SetAvailableResourcesForApi(groupVersion, gvResources)
	}

	return gvResources, nil
}

// SetAvailableResourcesForApi stores the value fo resources argument in the global cache
// of discovered API resources. This function should never be called directly. It is exported
// for usage in tests.
func SetAvailableResourcesForApi(groupVersion string, resources *metav1.APIResourceList) {
	if gvResourcesCache == nil {
		gvResourcesCache = make(map[string]*metav1.APIResourceList)
	}

	gvResourcesCache[groupVersion] = resources
}

func GetEnvVarValue(envVars []corev1.EnvVar, key string) (string, bool) {
	for _, envVar := range envVars {
		if envVar.Name == key {
			return envVar.Value, true // if key exist, return value, true
		}
	}
	return "", false // if key does not exist, return "", false
}

<<<<<<< HEAD
=======
func GetContainerWithName(podSpec *corev1.PodSpec, name string) *corev1.Container {
	for idx, container := range podSpec.Containers {
		if strings.Compare(container.Name, name) == 0 {
			return &podSpec.Containers[idx]
		}
	}
	return nil
}

func GetInitContainerWithName(podSpec *corev1.PodSpec, name string) *corev1.Container {
	for idx, container := range podSpec.InitContainers {
		if strings.Compare(container.Name, name) == 0 {
			return &podSpec.InitContainers[idx]
		}
	}
	return nil
}

// AddVolumeMountIfNotPresent adds a volume mount to a given container but only if no volume mount
// with this name has been already added. Container must not be nil
func AddVolumeMountIfNotPresent(container *corev1.Container, mountName, mountPath string, readOnly bool) {
	for _, v := range container.VolumeMounts {
		if v.Name == mountName {
			return
		}
	}
	modelMount := corev1.VolumeMount{
		Name:      mountName,
		MountPath: mountPath,
		ReadOnly:  readOnly,
	}
	container.VolumeMounts = append(container.VolumeMounts, modelMount)
}

>>>>>>> a61a9d52
// Returns the value of the stop annotation
// Defaults to false if the annotation is not present
func GetForceStopRuntime(obj metav1.Object) bool {
	forceStopRuntime := false
	// Check that the object exists
	if obj == nil {
		return forceStopRuntime
	}

	// Check that the annotations exist
	anns := obj.GetAnnotations()
	if anns == nil {
		return forceStopRuntime
	}

	// Determine the value of the stop annotation
	if val, exist := anns[constants.StopAnnotationKey]; exist {
		forceStopRuntime = strings.EqualFold(val, "true")
	}

	return forceStopRuntime
}

// HasUnknownGpuResourceType check if the provided gpu resource type is unknown one
func HasUnknownGpuResourceType(resources corev1.ResourceRequirements, annotations map[string]string) (bool, error) {
	basicResourceTypes := map[corev1.ResourceName]struct{}{
		corev1.ResourceCPU:              {},
		corev1.ResourceMemory:           {},
		corev1.ResourceStorage:          {},
		corev1.ResourceEphemeralStorage: {},
	}

	possibleGPUResourceType := map[corev1.ResourceName]struct{}{}

	// Helper function to add non-basic resources from the provided ResourceList
	addNonBasicResources := func(resources corev1.ResourceList) {
		for resourceType := range resources {
			if _, exists := basicResourceTypes[resourceType]; !exists {
				possibleGPUResourceType[resourceType] = struct{}{}
			}
		}
	}

	// Add non-basic resources from both Limits and Requests
	addNonBasicResources(resources.Limits)
	addNonBasicResources(resources.Requests)

	// Update GPU resource type list
	newGPUResourceTypeList, err := UpdateGPUResourceTypeListByAnnotation(annotations)
	if err != nil {
		return false, err
	}

	// Validate GPU resource types
	for _, gpuType := range newGPUResourceTypeList {
		allowedGPUResourceName := corev1.ResourceName(gpuType)
		delete(possibleGPUResourceType, allowedGPUResourceName) // Remove allowed GPU resource if exists
	}

	// Return true if there are unknown GPU resources
	return len(possibleGPUResourceType) > 0, nil
}

// IsValidCustomGPUArray checks if the input string is a valid JSON array of strings.
// It returns false if the array is empty, contains empty strings, or any non-string elements.
// Otherwise, it returns true and the list of custom GPU types.
func IsValidCustomGPUArray(s string) ([]string, bool) {
	// Check if the input string is a valid JSON array
	var arr []interface{}
	if err := json.Unmarshal([]byte(s), &arr); err != nil {
		return nil, false // Not a valid JSON array
	}

	// Check if the array is empty
	if len(arr) == 0 {
		return nil, false
	}
	customGPUTypes := []string{}
	// Check each element to ensure they are all strings
	for _, item := range arr {
		if _, ok := item.(string); !ok {
			return nil, false // Found a non-string element
		}
		if item.(string) == "" {
			return nil, false // Found an empty string
		}
		customGPUTypes = append(customGPUTypes, item.(string))
	}

	return customGPUTypes, true
}

<<<<<<< HEAD
const PLACEHOLDER_FOR_DELETION = "env_marked_for_deletion"

// CheckEnvsToRemove checks the current envs against the desired ones and returns the envs that needs to be
// removed from the target env list and envs that need to be kept.
// Returns envsToRemove, envsToKeep
func CheckEnvsToRemove(desired, current []corev1.EnvVar) ([]corev1.EnvVar, []corev1.EnvVar) {
	var envsToRemove []corev1.EnvVar
	var envsToKeep []corev1.EnvVar
	for _, currentEnv := range current {
		found := false
		for _, desiredEnv := range desired {
			if currentEnv.Name == desiredEnv.Name {
				envsToKeep = append(envsToKeep, currentEnv)
				found = true
				break
			}
		}
		if !found {
			// replace the value of the found env to a placeholder to mark it for deletion
			currentEnv.Value = PLACEHOLDER_FOR_DELETION
			envsToRemove = append(envsToRemove, currentEnv)
		}
	}
	return envsToRemove, envsToKeep
}

// StringToInt32 converts a given integer to int32. If the number exceeds the int32 limit, it returns an error.
func StringToInt32(number string) (int32, error) {
	converted, err := strconv.ParseInt(number, 10, 32)
	if err != nil {
		return 0, err
	}
	return int32(converted), err
}

=======
>>>>>>> a61a9d52
// UpdateGPUResourceTypeListByAnnotation updates the GPU resource type list
// by combining the global GPU resource types from inferenceservice-config with custom GPU resource types specified in the annotations.
func UpdateGPUResourceTypeListByAnnotation(isvcAnnotations map[string]string) ([]string, error) {
	// Deep copy
	updatedGPUResourceTypes := append([]string{}, constants.DefaultGPUResourceTypeList...)

	if customGPUResourceTypes := isvcAnnotations[constants.CustomGPUResourceTypesAnnotationKey]; customGPUResourceTypes != "" {
		newGPUResourceTypesFromAnnotation, isValid := IsValidCustomGPUArray(customGPUResourceTypes)
		if !isValid {
			return nil, fmt.Errorf("invalid GPU format(%s) for %s annotation: must be a valid JSON array", customGPUResourceTypes, constants.CustomGPUResourceTypesAnnotationKey)
		}

		// Use a map to avoid duplicates
		existingTypes := make(map[string]struct{}, len(constants.DefaultGPUResourceTypeList))
		for _, t := range constants.DefaultGPUResourceTypeList {
			existingTypes[t] = struct{}{}
		}

		// Add only unique GPU resource types
		for _, t := range newGPUResourceTypesFromAnnotation {
			if _, exists := existingTypes[t]; !exists {
				updatedGPUResourceTypes = append(updatedGPUResourceTypes, t)
				existingTypes[t] = struct{}{}
			}
		}
	}
	return updatedGPUResourceTypes, nil
}

// UpdateGlobalGPUResourceTypeList adds new GPU resource types from inferenceservice-config to constants.GPUResourceTypeList.
func UpdateGlobalGPUResourceTypeList(newGPUResourceTypes []string) error {
	// Use a map to avoid duplicates
	existingTypes := make(map[string]struct{}, len(constants.DefaultGPUResourceTypeList))
	for _, t := range constants.DefaultGPUResourceTypeList {
		existingTypes[t] = struct{}{}
	}

	// Add only unique GPU resource types
	for _, t := range newGPUResourceTypes {
		if _, exists := existingTypes[t]; !exists {
			constants.DefaultGPUResourceTypeList = append(constants.DefaultGPUResourceTypeList, t)
			existingTypes[t] = struct{}{}
		}
	}

	return nil
}

// GetGPUResourceQtyByType retrieves the GPU resource quantity from the given ResourceRequirements.
// It checks both Request and Limit based on the provided resourceType.
func GetGPUResourceQtyByType(resourceRequirements *corev1.ResourceRequirements, resourceType string) (corev1.ResourceName, *resource.Quantity, bool) {
	if resourceType == "Limit" {
		for resourceName, quantity := range resourceRequirements.Limits {
			for _, gpuResourceType := range constants.DefaultGPUResourceTypeList {
				if string(resourceName) == gpuResourceType {
					return resourceName, &quantity, true
				}
			}
		}
	} else {
		for resourceName, quantity := range resourceRequirements.Requests {
			for _, gpuResourceType := range constants.DefaultGPUResourceTypeList {
				if string(resourceName) == gpuResourceType {
					return resourceName, &quantity, true
				}
			}
		}
	}
	qty := resource.NewQuantity(0, resource.DecimalSI)

	return "", qty, false
}

// GetParentDirectory returns the parent directory of the given path,
// or "/" if the path is a top-level directory.
func GetParentDirectory(path string) string {
	// Get the parent directory
	parentDir := filepath.Dir(path)

	// Check if it's a top-level directory
	if parentDir == "." || parentDir == "/" {
		return "/"
	}

	return parentDir
}<|MERGE_RESOLUTION|>--- conflicted
+++ resolved
@@ -237,8 +237,6 @@
 	return "", false // if key does not exist, return "", false
 }
 
-<<<<<<< HEAD
-=======
 func GetContainerWithName(podSpec *corev1.PodSpec, name string) *corev1.Container {
 	for idx, container := range podSpec.Containers {
 		if strings.Compare(container.Name, name) == 0 {
@@ -273,7 +271,6 @@
 	container.VolumeMounts = append(container.VolumeMounts, modelMount)
 }
 
->>>>>>> a61a9d52
 // Returns the value of the stop annotation
 // Defaults to false if the annotation is not present
 func GetForceStopRuntime(obj metav1.Object) bool {
@@ -366,44 +363,6 @@
 	return customGPUTypes, true
 }
 
-<<<<<<< HEAD
-const PLACEHOLDER_FOR_DELETION = "env_marked_for_deletion"
-
-// CheckEnvsToRemove checks the current envs against the desired ones and returns the envs that needs to be
-// removed from the target env list and envs that need to be kept.
-// Returns envsToRemove, envsToKeep
-func CheckEnvsToRemove(desired, current []corev1.EnvVar) ([]corev1.EnvVar, []corev1.EnvVar) {
-	var envsToRemove []corev1.EnvVar
-	var envsToKeep []corev1.EnvVar
-	for _, currentEnv := range current {
-		found := false
-		for _, desiredEnv := range desired {
-			if currentEnv.Name == desiredEnv.Name {
-				envsToKeep = append(envsToKeep, currentEnv)
-				found = true
-				break
-			}
-		}
-		if !found {
-			// replace the value of the found env to a placeholder to mark it for deletion
-			currentEnv.Value = PLACEHOLDER_FOR_DELETION
-			envsToRemove = append(envsToRemove, currentEnv)
-		}
-	}
-	return envsToRemove, envsToKeep
-}
-
-// StringToInt32 converts a given integer to int32. If the number exceeds the int32 limit, it returns an error.
-func StringToInt32(number string) (int32, error) {
-	converted, err := strconv.ParseInt(number, 10, 32)
-	if err != nil {
-		return 0, err
-	}
-	return int32(converted), err
-}
-
-=======
->>>>>>> a61a9d52
 // UpdateGPUResourceTypeListByAnnotation updates the GPU resource type list
 // by combining the global GPU resource types from inferenceservice-config with custom GPU resource types specified in the annotations.
 func UpdateGPUResourceTypeListByAnnotation(isvcAnnotations map[string]string) ([]string, error) {
