kserve:
<<<<<<< HEAD
  version: &defaultVersion v0.11.0
=======
  version: &defaultVersion v0.11.1
>>>>>>> b9f0a7a9
  modelmeshVersion: &defaultModelMeshVersion v0.11.0
  agent:
    image: kserve/agent
    tag: *defaultVersion
  router:
    image: kserve/router
    tag: *defaultVersion
  storage:
    image: kserve/storage-initializer
    tag: *defaultVersion
    storageSpecSecretName: storage-config
    storageSecretNameAnnotation: serving.kserve.io/secretName
    s3:
      accessKeyIdName: AWS_ACCESS_KEY_ID
      secretAccessKeyName: AWS_SECRET_ACCESS_KEY
      endpoint: ""
      useHttps: ""
      region: ""
      verifySSL: ""
      useVirtualBucket: ""
      useAnonymousCredential: ""
      CABundle: ""
  metricsaggregator:
    enableMetricAggregation: "false"
    enablePrometheusScraping: "false"
  controller:
    deploymentMode: "Serverless"
    rbacProxyImage: gcr.io/kubebuilder/kube-rbac-proxy:v0.13.1
    gateway:
      domain: example.com
      domainTemplate: "{{ .Name }}-{{ .Namespace }}.{{ .IngressDomain }}"
      urlScheme: http
      localGateway:
        gateway: knative-serving/knative-local-gateway
        gatewayService: knative-local-gateway.istio-system.svc.cluster.local
      ingressGateway:
        gateway: knative-serving/knative-ingress-gateway
        gatewayService: istio-ingressgateway.istio-system.svc.cluster.local
        className: istio
    nodeSelector: {}
    tolerations: []
    topologySpreadConstraints: []
    affinity: {}
    image: kserve/kserve-controller
    tag: *defaultVersion
    resources:
      limits:
        cpu: 100m
        memory: 300Mi
      requests:
        cpu: 100m
        memory: 300Mi
  modelmesh:
    enabled: true
    controller:
      nodeSelector: {}
      tolerations: []
      topologySpreadConstraints: []
      affinity:
        podAntiAffinity:
          preferredDuringSchedulingIgnoredDuringExecution:
              - weight: 100
                podAffinityTerm:
                  labelSelector:
                    matchExpressions:
                      - key: control-plane
                        operator: In
                        values:
                          - modelmesh-controller
                  topologyKey: topology.kubernetes.io/zone
      image: kserve/modelmesh-controller
      tag: *defaultModelMeshVersion
    config:
      modelmeshImage: kserve/modelmesh
      modelmeshImageTag: *defaultModelMeshVersion
      modelmeshRuntimeAdapterImage: kserve/modelmesh-runtime-adapter
      modelmeshRuntimeAdapterImageTag: *defaultModelMeshVersion
      restProxyImage: kserve/rest-proxy
      restProxyImageTag: *defaultModelMeshVersion
      podsPerRuntime: 2
  servingruntime:
    modelNamePlaceholder: "{{.Name}}"
    tensorflow:
      image: tensorflow/serving
      tag: 2.6.2
    mlserver:
      image: docker.io/seldonio/mlserver
      tag: 1.3.2
      modelClassPlaceholder: "{{.Labels.modelClass}}"
    sklearnserver:
      image: kserve/sklearnserver
      tag: *defaultVersion
    xgbserver:
      image: kserve/xgbserver
      tag: *defaultVersion
    tritonserver:
      image: nvcr.io/nvidia/tritonserver
      tag: 23.05-py3
    pmmlserver:
      image: kserve/pmmlserver
      tag: *defaultVersion
    paddleserver:
      image: kserve/paddleserver
      tag: *defaultVersion
    lgbserver:
      image: kserve/lgbserver
      tag: *defaultVersion
    torchserve:
      image: pytorch/torchserve-kfs
      tag: 0.8.2
      serviceEnvelopePlaceholder: "{{.Labels.serviceEnvelope}}"
    alibi:
      image: kserve/alibi-explainer
      defaultVersion: *defaultVersion
    art:
      image: kserve/art-explainer
      defaultVersion: *defaultVersion<|MERGE_RESOLUTION|>--- conflicted
+++ resolved
@@ -1,9 +1,5 @@
 kserve:
-<<<<<<< HEAD
-  version: &defaultVersion v0.11.0
-=======
   version: &defaultVersion v0.11.1
->>>>>>> b9f0a7a9
   modelmeshVersion: &defaultModelMeshVersion v0.11.0
   agent:
     image: kserve/agent
