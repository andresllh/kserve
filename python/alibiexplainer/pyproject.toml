[tool.poetry]
name = "alibiexplainer"
<<<<<<< HEAD
version = "0.11.0"
=======
version = "0.11.1"
>>>>>>> b9f0a7a9
description = "Model Explanation Server. Not intended for use outside KServe Frameworks Images."
authors = ["cliveseldon <cc@seldon.io>"]
license = "https://github.com/kserve/kserve/blob/master/LICENSE"
readme = "README.md"
packages = [
    { include = "alibiexplainer" },
]

[tool.poetry.dependencies]
python = ">=3.8,<3.12"
kserve = { path = "../kserve", extras = ["storage"], develop = true }
alibi = { version = "^0.9.3", extras = ["shap", "tensorflow"] }
dill = "^0.3.6"
nest-asyncio = "~1.4.0"
llvmlite = ">0.38.1" # needed since poetry chooses lower version of llvmlite which is not supported by python 3.9 above

[tool.poetry.group.test]
optional = true

[tool.poetry.group.test.dependencies]
pytest = "^7.2.0"
pytest-cov = "^4.0.0"
mypy = "^0.991"
sklearnserver = { path = "../sklearnserver", develop = true }

[tool.poetry-version-plugin]
source = "file"
file_path = "../VERSION"

[build-system]
requires = ["poetry-core>=1.0.0"]
build-backend = "poetry.core.masonry.api"<|MERGE_RESOLUTION|>--- conflicted
+++ resolved
@@ -1,10 +1,6 @@
 [tool.poetry]
 name = "alibiexplainer"
-<<<<<<< HEAD
-version = "0.11.0"
-=======
 version = "0.11.1"
->>>>>>> b9f0a7a9
 description = "Model Explanation Server. Not intended for use outside KServe Frameworks Images."
 authors = ["cliveseldon <cc@seldon.io>"]
 license = "https://github.com/kserve/kserve/blob/master/LICENSE"
