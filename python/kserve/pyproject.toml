--- conflicted
+++ resolved
@@ -1,10 +1,6 @@
 [tool.poetry]
 name = "kserve"
-<<<<<<< HEAD
-version = "0.11.0"
-=======
 version = "0.11.1"
->>>>>>> b9f0a7a9
 description = "KServe Python SDK"
 authors = [
     "The KServe Authors <dsun20@bloomberg.net>",
@@ -46,11 +42,7 @@
 python-dateutil = "^2.8.0"
 numpy = "^1.23.5"
 psutil = "^5.9.0"
-<<<<<<< HEAD
-ray = { version = "~2.6.0", extras = ["serve"] }
-=======
 ray = {version = "~2.6.0", extras = ["serve"]}
->>>>>>> b9f0a7a9
 grpcio = "^1.49.1"
 protobuf = "^3.19.0"
 prometheus-client = "^0.13.1"
@@ -60,10 +52,6 @@
 tritonclient = "^2.18.0"
 tabulate = "^0.9.0"
 pandas = ">=1.3.5"
-<<<<<<< HEAD
-py-spy = "0.3.12"
-=======
->>>>>>> b9f0a7a9
 
 # Storage dependencies. They can be opted into by apps.
 urllib3 = { version = "^1.26.8", optional = true }
