[tool.poetry]
name = "lgbserver"
<<<<<<< HEAD
version = "0.11.0"
=======
version = "0.11.1"
>>>>>>> b9f0a7a9
description = "Model Server implementation for LightGBM. Not intended for use outside KServe Frameworks Images."
authors = ["Lin Yiming <linyiming@ainnovation.com>"]
license = "https://github.com/kserve/kserve/blob/master/LICENSE"
readme = "README.md"
packages = [
    { include = "lgbserver" },
]

[tool.poetry.dependencies]
python = ">=3.8,<3.12"
kserve = { path = "../kserve", extras = ["storage"], develop = true }
lightgbm = "~3.3.2"
pandas = "^1.3.5"

[tool.poetry.group.test]
optional = true

[tool.poetry.group.test.dependencies]
pytest = "^7.2.0"
pytest-asyncio = "^0.20.3"
pytest-cov = "^4.0.0"
mypy = "^0.991"

[tool.poetry-version-plugin]
source = "file"
file_path = "../VERSION"

[build-system]
requires = ["poetry-core>=1.0.0"]
build-backend = "poetry.core.masonry.api"<|MERGE_RESOLUTION|>--- conflicted
+++ resolved
@@ -1,10 +1,6 @@
 [tool.poetry]
 name = "lgbserver"
-<<<<<<< HEAD
-version = "0.11.0"
-=======
 version = "0.11.1"
->>>>>>> b9f0a7a9
 description = "Model Server implementation for LightGBM. Not intended for use outside KServe Frameworks Images."
 authors = ["Lin Yiming <linyiming@ainnovation.com>"]
 license = "https://github.com/kserve/kserve/blob/master/LICENSE"
