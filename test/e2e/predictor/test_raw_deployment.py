# Copyright 2022 The KServe Authors.
#
# Licensed under the Apache License, Version 2.0 (the "License");
# you may not use this file except in compliance with the License.
# You may obtain a copy of the License at
#
#    http://www.apache.org/licenses/LICENSE-2.0
#
# Unless required by applicable law or agreed to in writing, software
# distributed under the License is distributed on an "AS IS" BASIS,
# WITHOUT WARRANTIES OR CONDITIONS OF ANY KIND, either express or implied.
# See the License for the specific language governing permissions and
# limitations under the License.

import base64
import json
import os
import uuid
from kubernetes import client
from kubernetes.client import (
    V1ResourceRequirements,
    V1Container,
    V1ContainerPort,
)
from kserve import (
    constants,
    KServeClient,
    V1beta1InferenceService,
    V1beta1InferenceServiceSpec,
    V1beta1PredictorSpec,
    V1beta1SKLearnSpec,
    V1beta1ModelSpec,
    V1beta1ModelFormat,
)
import pytest

from ..common.utils import KSERVE_TEST_NAMESPACE, predict_grpc
from ..common.utils import predict_isvc

api_version = constants.KSERVE_V1BETA1


@pytest.mark.raw
@pytest.mark.asyncio(scope="session")
async def test_raw_deployment_kserve(rest_v1_client, network_layer):
    suffix = str(uuid.uuid4())[1:6]
    service_name = "raw-sklearn-" + suffix
    annotations = dict()
    annotations["serving.kserve.io/deploymentMode"] = "RawDeployment"

    predictor = V1beta1PredictorSpec(
        min_replicas=1,
        sklearn=V1beta1SKLearnSpec(
            storage_uri="gs://kfserving-examples/models/sklearn/1.0/model",
            resources=V1ResourceRequirements(
                requests={"cpu": "50m", "memory": "128Mi"},
                limits={"cpu": "100m", "memory": "256Mi"},
            ),
        ),
    )

    isvc = V1beta1InferenceService(
        api_version=constants.KSERVE_V1BETA1,
        kind=constants.KSERVE_KIND_INFERENCESERVICE,
        metadata=client.V1ObjectMeta(
            name=service_name,
            namespace=KSERVE_TEST_NAMESPACE,
            annotations=annotations,
        ),
        spec=V1beta1InferenceServiceSpec(predictor=predictor),
    )

    kserve_client = KServeClient(
        config_file=os.environ.get("KUBECONFIG", "~/.kube/config")
    )
    kserve_client.create(isvc)
    kserve_client.wait_isvc_ready(service_name, namespace=KSERVE_TEST_NAMESPACE)
    res = await predict_isvc(
        rest_v1_client,
        service_name,
        "./data/iris_input.json",
        network_layer=network_layer,
    )
    assert res["predictions"] == [1, 1]
    kserve_client.delete(service_name, KSERVE_TEST_NAMESPACE)


@pytest.mark.raw
@pytest.mark.asyncio(scope="session")
async def test_raw_deployment_runtime_kserve(rest_v1_client, network_layer):
    suffix = str(uuid.uuid4())[1:6]
    service_name = "raw-sklearn-runtime-" + suffix
    annotations = dict()
    annotations["serving.kserve.io/deploymentMode"] = "RawDeployment"

    predictor = V1beta1PredictorSpec(
        min_replicas=1,
        model=V1beta1ModelSpec(
            model_format=V1beta1ModelFormat(
                name="sklearn",
            ),
            storage_uri="gs://kfserving-examples/models/sklearn/1.0/model",
            resources=V1ResourceRequirements(
                requests={"cpu": "50m", "memory": "128Mi"},
                limits={"cpu": "100m", "memory": "256Mi"},
            ),
        ),
    )

    isvc = V1beta1InferenceService(
        api_version=constants.KSERVE_V1BETA1,
        kind=constants.KSERVE_KIND_INFERENCESERVICE,
        metadata=client.V1ObjectMeta(
            name=service_name,
            namespace=KSERVE_TEST_NAMESPACE,
            annotations=annotations,
        ),
        spec=V1beta1InferenceServiceSpec(predictor=predictor),
    )

    kserve_client = KServeClient(
        config_file=os.environ.get("KUBECONFIG", "~/.kube/config")
    )
    kserve_client.create(isvc)
    kserve_client.wait_isvc_ready(service_name, namespace=KSERVE_TEST_NAMESPACE)
    res = await predict_isvc(
        rest_v1_client,
        service_name,
        "./data/iris_input.json",
        network_layer=network_layer,
    )
    assert res["predictions"] == [1, 1]
    kserve_client.delete(service_name, KSERVE_TEST_NAMESPACE)


@pytest.mark.grpc
@pytest.mark.raw
@pytest.mark.asyncio(scope="session")
<<<<<<< HEAD
@pytest.mark.skip(
    "The custom-model-grpc image fails in OpenShift with a permission denied error"
)
async def test_isvc_with_multiple_container_port():
    service_name = "raw-multiport-custom-model"
=======
async def test_isvc_with_multiple_container_port(network_layer):
    suffix = str(uuid.uuid4())[1:6]
    service_name = "raw-multiport-custom-model-" + suffix
>>>>>>> 7f4cad98
    model_name = "custom-model"

    predictor = V1beta1PredictorSpec(
        containers=[
            V1Container(
                name="kserve-container",
                image=os.environ.get("CUSTOM_MODEL_GRPC_IMG_TAG"),
                resources=V1ResourceRequirements(
                    requests={"cpu": "50m", "memory": "128Mi"},
                    limits={"cpu": "100m", "memory": "1Gi"},
                ),
                ports=[
                    V1ContainerPort(
                        container_port=8081, name="grpc-port", protocol="TCP"
                    ),
                    V1ContainerPort(
                        container_port=8080, name="http-port", protocol="TCP"
                    ),
                ],
            )
        ]
    )

    isvc = V1beta1InferenceService(
        api_version=constants.KSERVE_V1BETA1,
        kind=constants.KSERVE_KIND_INFERENCESERVICE,
        metadata=client.V1ObjectMeta(
            name=service_name,
            namespace=KSERVE_TEST_NAMESPACE,
            annotations={"serving.kserve.io/deploymentMode": "RawDeployment"},
        ),
        spec=V1beta1InferenceServiceSpec(predictor=predictor),
    )

    kserve_client = KServeClient(
        config_file=os.environ.get("KUBECONFIG", "~/.kube/config")
    )
    kserve_client.create(isvc)
    kserve_client.wait_isvc_ready(service_name, namespace=KSERVE_TEST_NAMESPACE)

    with open("./data/custom_model_input.json") as json_file:
        data = json.load(json_file)
    payload = [
        {
            "name": "input-0",
            "shape": [],
            "datatype": "BYTES",
            "contents": {
                "bytes_contents": [
                    base64.b64decode(data["instances"][0]["image"]["b64"])
                ]
            },
        }
    ]
    expected_output = ["14.976", "14.037", "13.966", "12.252", "12.086"]
    grpc_response = await predict_grpc(
        service_name=service_name,
        payload=payload,
        model_name=model_name,
        network_layer=network_layer,
    )
    fields = grpc_response.outputs[0].data
    grpc_output = ["%.3f" % value for value in fields]
    assert grpc_output == expected_output
    kserve_client.delete(service_name, KSERVE_TEST_NAMESPACE)<|MERGE_RESOLUTION|>--- conflicted
+++ resolved
@@ -136,17 +136,11 @@
 @pytest.mark.grpc
 @pytest.mark.raw
 @pytest.mark.asyncio(scope="session")
-<<<<<<< HEAD
 @pytest.mark.skip(
     "The custom-model-grpc image fails in OpenShift with a permission denied error"
 )
 async def test_isvc_with_multiple_container_port():
     service_name = "raw-multiport-custom-model"
-=======
-async def test_isvc_with_multiple_container_port(network_layer):
-    suffix = str(uuid.uuid4())[1:6]
-    service_name = "raw-multiport-custom-model-" + suffix
->>>>>>> 7f4cad98
     model_name = "custom-model"
 
     predictor = V1beta1PredictorSpec(
