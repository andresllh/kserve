# Copyright 2023 The KServe Authors.
#
# Licensed under the Apache License, Version 2.0 (the "License");
# you may not use this file except in compliance with the License.
# You may obtain a copy of the License at
#
#    http://www.apache.org/licenses/LICENSE-2.0
#
# Unless required by applicable law or agreed to in writing, software
# distributed under the License is distributed on an "AS IS" BASIS,
# WITHOUT WARRANTIES OR CONDITIONS OF ANY KIND, either express or implied.
# See the License for the specific language governing permissions and
# limitations under the License.


import os
<<<<<<< HEAD
=======
import uuid
from kserve.models.v1beta1_model_format import V1beta1ModelFormat
from kserve.models.v1beta1_model_spec import V1beta1ModelSpec
>>>>>>> e1ffb492
from kubernetes import client

from kserve import KServeClient
from kserve import constants
from kserve import V1beta1PredictorSpec
from kserve import V1beta1InferenceServiceSpec
from kserve import V1beta1InferenceService
from kubernetes.client import V1ResourceRequirements
from kubernetes.client import V1Container
from kubernetes.client import V1EnvVar
from kubernetes.client import V1ContainerPort
import pytest
from ..common.utils import is_model_ready, predict_isvc
from ..common.utils import (
    KSERVE_TEST_NAMESPACE,
    INFERENCESERVICE_CONTAINER,
    TRANSFORMER_CONTAINER,
    STORAGE_URI_ENV,
)


@pytest.mark.collocation
@pytest.mark.asyncio(scope="session")
async def test_transformer_collocation(rest_v1_client):
    service_name = "custom-model-transformer-collocation"
    model_name = "mnist"
    predictor = V1beta1PredictorSpec(
        min_replicas=1,
        containers=[
            V1Container(
                name=INFERENCESERVICE_CONTAINER,
                image="pytorch/torchserve:0.9.0-cpu",
                env=[
                    V1EnvVar(
                        name=STORAGE_URI_ENV,
                        value="gs://kfserving-examples/models/torchserve/image_classifier/v1",
                    ),
                    V1EnvVar(name="TS_SERVICE_ENVELOPE", value="kserve"),
                ],
                args=[
                    "torchserve",
                    "--start",
                    "--model-store=/mnt/models/model-store",
                    "--ts-config=/mnt/models/config/config.properties",
                ],
                resources=V1ResourceRequirements(
                    requests={"cpu": "10m", "memory": "128Mi"},
                    limits={"cpu": "1", "memory": "1Gi"},
                ),
            ),
            V1Container(
                name=TRANSFORMER_CONTAINER,
                image=os.environ.get("IMAGE_TRANSFORMER_IMG_TAG"),
                args=[
                    f"--model_name={model_name}",
                    "--http_port=8080",
                    "--grpc_port=8081",
                    "--predictor_host=localhost:8085",
                    "--enable_predictor_health_check",
                ],
                ports=[V1ContainerPort(container_port=8080, protocol="TCP")],
                resources=V1ResourceRequirements(
                    requests={"cpu": "10m", "memory": "128Mi"},
                    limits={"cpu": "100m", "memory": "1Gi"},
                ),
                readiness_probe=client.V1Probe(
                    http_get=client.V1HTTPGetAction(
                        path=f"/v1/models/{model_name}", port=8080
                    )
                ),
            ),
        ],
    )

    isvc = V1beta1InferenceService(
        api_version=constants.KSERVE_V1BETA1,
        kind=constants.KSERVE_KIND_INFERENCESERVICE,
        metadata=client.V1ObjectMeta(
            name=service_name, namespace=KSERVE_TEST_NAMESPACE
        ),
        spec=V1beta1InferenceServiceSpec(predictor=predictor),
    )

    kserve_client = KServeClient(
        config_file=os.environ.get("KUBECONFIG", "~/.kube/config")
    )
    kserve_client.create(isvc)
    try:
        kserve_client.wait_isvc_ready(service_name, namespace=KSERVE_TEST_NAMESPACE)
    except RuntimeError as e:
        print(
            kserve_client.api_instance.get_namespaced_custom_object(
                "serving.knative.dev",
                "v1",
                KSERVE_TEST_NAMESPACE,
                "services",
                service_name + "-predictor",
            )
        )
        pods = kserve_client.core_api.list_namespaced_pod(
            KSERVE_TEST_NAMESPACE,
            label_selector="serving.kserve.io/inferenceservice={}".format(service_name),
        )
        for pod in pods.items:
            print(pod)
        raise e
    is_ready = await is_model_ready(rest_v1_client, service_name, model_name) is True
    assert is_ready is True
    res = await predict_isvc(
        rest_v1_client, service_name, "./data/transformer.json", model_name=model_name
    )
    assert res["predictions"][0] == 2
    kserve_client.delete(service_name, KSERVE_TEST_NAMESPACE)


@pytest.mark.collocation
@pytest.mark.asyncio(scope="session")
async def test_transformer_collocation_runtime(rest_v1_client):
    service_name = "custom-model-trans-collocation-runtime"
    model_name = "mnist"
    predictor = V1beta1PredictorSpec(
        min_replicas=1,
        model=V1beta1ModelSpec(
            model_format=V1beta1ModelFormat(
                name="pytorch",
            ),
            storage_uri="gs://kfserving-examples/models/torchserve/image_classifier/v1",
            protocol_version="v1",
            resources=V1ResourceRequirements(
                requests={"cpu": "100m", "memory": "4Gi"},
                limits={"cpu": "1", "memory": "4Gi"},
            ),
        ),
        containers=[
            V1Container(
                name=TRANSFORMER_CONTAINER,
                image=os.environ.get("IMAGE_TRANSFORMER_IMG_TAG"),
                args=[
                    f"--model_name={model_name}",
                    "--http_port=8090",
                    "--grpc_port=8091",
                    "--predictor_host=localhost:8085",
                    "--enable_predictor_health_check",
                ],
                ports=[V1ContainerPort(container_port=8090, protocol="TCP")],
                resources=V1ResourceRequirements(
                    requests={"cpu": "10m", "memory": "128Mi"},
                    limits={"cpu": "100m", "memory": "1Gi"},
                ),
                readiness_probe=client.V1Probe(
                    http_get=client.V1HTTPGetAction(
                        path=f"/v1/models/{model_name}", port=8090
                    )
                ),
            ),
        ],
    )

    isvc = V1beta1InferenceService(
        api_version=constants.KSERVE_V1BETA1,
        kind=constants.KSERVE_KIND_INFERENCESERVICE,
        metadata=client.V1ObjectMeta(
            name=service_name, namespace=KSERVE_TEST_NAMESPACE
        ),
        spec=V1beta1InferenceServiceSpec(predictor=predictor),
    )

    kserve_client = KServeClient(
        config_file=os.environ.get("KUBECONFIG", "~/.kube/config")
    )
    kserve_client.create(isvc)
    try:
        kserve_client.wait_isvc_ready(service_name, namespace=KSERVE_TEST_NAMESPACE)
    except RuntimeError as e:
        print(
            kserve_client.api_instance.get_namespaced_custom_object(
                "serving.knative.dev",
                "v1",
                KSERVE_TEST_NAMESPACE,
                "services",
                service_name + "-predictor",
            )
        )
        pods = kserve_client.core_api.list_namespaced_pod(
            KSERVE_TEST_NAMESPACE,
            label_selector="serving.kserve.io/inferenceservice={}".format(service_name),
        )
        for pod in pods.items:
            print(pod)
        raise e
    is_ready = await is_model_ready(rest_v1_client, service_name, model_name) is True
    assert is_ready is True
    res = await predict_isvc(
        rest_v1_client, service_name, "./data/transformer.json", model_name=model_name
    )
    assert res["predictions"][0] == 2
    kserve_client.delete(service_name, KSERVE_TEST_NAMESPACE)


@pytest.mark.raw
@pytest.mark.asyncio(scope="session")
@pytest.mark.skip(
    "The torchserve container fails in OpenShift with permission denied errors"
)
async def test_raw_transformer_collocation(rest_v1_client, network_layer):
    service_name = "raw-custom-model-collocation"
    model_name = "mnist"
    predictor = V1beta1PredictorSpec(
        min_replicas=1,
        containers=[
            V1Container(
                name=INFERENCESERVICE_CONTAINER,
                image="pytorch/torchserve:0.9.0-cpu",
                env=[
                    V1EnvVar(
                        name=STORAGE_URI_ENV,
                        value="gs://kfserving-examples/models/torchserve/image_classifier/v1",
                    ),
                    V1EnvVar(name="TS_SERVICE_ENVELOPE", value="kserve"),
                ],
                args=[
                    "torchserve",
                    "--start",
                    "--model-store=/mnt/models/model-store",
                    "--ts-config=/mnt/models/config/config.properties",
                ],
                resources=V1ResourceRequirements(
                    requests={"cpu": "10m", "memory": "128Mi"},
                    limits={"cpu": "1", "memory": "1Gi"},
                ),
            ),
            V1Container(
                name=TRANSFORMER_CONTAINER,
                image=os.environ.get("IMAGE_TRANSFORMER_IMG_TAG"),
                args=[
                    f"--model_name={model_name}",
                    "--http_port=8080",
                    "--grpc_port=8081",
                    "--predictor_host=localhost:8085",
                    "--enable_predictor_health_check",
                ],
                ports=[
                    V1ContainerPort(name="http", container_port=8080, protocol="TCP"),
                    V1ContainerPort(name="grpc", container_port=8081, protocol="TCP"),
                ],
                resources=V1ResourceRequirements(
                    requests={"cpu": "10m", "memory": "128Mi"},
                    limits={"cpu": "100m", "memory": "1Gi"},
                ),
            ),
        ],
    )

    isvc = V1beta1InferenceService(
        api_version=constants.KSERVE_V1BETA1,
        kind=constants.KSERVE_KIND_INFERENCESERVICE,
        metadata=client.V1ObjectMeta(
            name=service_name,
            namespace=KSERVE_TEST_NAMESPACE,
            annotations={"serving.kserve.io/deploymentMode": "RawDeployment"},
        ),
        spec=V1beta1InferenceServiceSpec(predictor=predictor),
    )

    kserve_client = KServeClient(
        config_file=os.environ.get("KUBECONFIG", "~/.kube/config")
    )
    kserve_client.create(isvc)
    try:
        kserve_client.wait_isvc_ready(service_name, namespace=KSERVE_TEST_NAMESPACE)
    except RuntimeError as e:
        print(
            kserve_client.api_instance.get_namespaced_custom_object(
                "serving.knative.dev",
                "v1",
                KSERVE_TEST_NAMESPACE,
                "services",
                service_name + "-predictor",
            )
        )
        pods = kserve_client.core_api.list_namespaced_pod(
            KSERVE_TEST_NAMESPACE,
            label_selector="serving.kserve.io/inferenceservice={}".format(service_name),
        )
        for pod in pods.items:
            print(pod)
        raise e
    is_ready = (
        await is_model_ready(
            rest_v1_client, service_name, model_name, network_layer=network_layer
        )
        is True
    )
    assert is_ready is True
    res = await predict_isvc(
        rest_v1_client,
        service_name,
        "./data/transformer.json",
        model_name=model_name,
        network_layer=network_layer,
    )
    assert res["predictions"][0] == 2
    kserve_client.delete(service_name, KSERVE_TEST_NAMESPACE)


@pytest.mark.raw
@pytest.mark.asyncio(scope="session")
async def test_raw_transformer_collocation_runtime(rest_v1_client, network_layer):
    suffix = str(uuid.uuid4())[1:5]
    service_name = "raw-custom-pred-collocation-" + suffix
    model_name = "mnist"
    predictor = V1beta1PredictorSpec(
        min_replicas=1,
        model=V1beta1ModelSpec(
            model_format=V1beta1ModelFormat(
                name="pytorch",
            ),
            storage_uri="gs://kfserving-examples/models/torchserve/image_classifier/v1",
            protocol_version="v1",
            resources=V1ResourceRequirements(
                requests={"cpu": "100m", "memory": "4Gi"},
                limits={"cpu": "1", "memory": "4Gi"},
            ),
        ),
        containers=[
            V1Container(
                name=TRANSFORMER_CONTAINER,
                image=os.environ.get("IMAGE_TRANSFORMER_IMG_TAG"),
                args=[
                    f"--model_name={model_name}",
                    "--http_port=8090",
                    "--grpc_port=8091",
                    "--predictor_host=localhost:8085",
                    "--enable_predictor_health_check",
                ],
                ports=[V1ContainerPort(container_port=8090, protocol="TCP")],
                resources=V1ResourceRequirements(
                    requests={"cpu": "10m", "memory": "128Mi"},
                    limits={"cpu": "100m", "memory": "1Gi"},
                ),
                readiness_probe=client.V1Probe(
                    http_get=client.V1HTTPGetAction(
                        path=f"/v1/models/{model_name}", port=8090
                    )
                ),
            ),
        ],
    )

    isvc = V1beta1InferenceService(
        api_version=constants.KSERVE_V1BETA1,
        kind=constants.KSERVE_KIND_INFERENCESERVICE,
        metadata=client.V1ObjectMeta(
            name=service_name,
            namespace=KSERVE_TEST_NAMESPACE,
            annotations={"serving.kserve.io/deploymentMode": "RawDeployment"},
        ),
        spec=V1beta1InferenceServiceSpec(predictor=predictor),
    )

    kserve_client = KServeClient(
        config_file=os.environ.get("KUBECONFIG", "~/.kube/config")
    )
    kserve_client.create(isvc)
    try:
        kserve_client.wait_isvc_ready(service_name, namespace=KSERVE_TEST_NAMESPACE)
    except RuntimeError as e:
        print(
            kserve_client.api_instance.get_namespaced_custom_object(
                "serving.knative.dev",
                "v1",
                KSERVE_TEST_NAMESPACE,
                "services",
                service_name + "-predictor",
            )
        )
        pods = kserve_client.core_api.list_namespaced_pod(
            KSERVE_TEST_NAMESPACE,
            label_selector="serving.kserve.io/inferenceservice={}".format(service_name),
        )
        for pod in pods.items:
            print(pod)
        raise e
    is_ready = (
        await is_model_ready(
            rest_v1_client, service_name, model_name, network_layer=network_layer
        )
        is True
    )
    assert is_ready is True
    res = await predict_isvc(
        rest_v1_client,
        service_name,
        "./data/transformer.json",
        model_name=model_name,
        network_layer=network_layer,
    )
    assert res["predictions"][0] == 2
    kserve_client.delete(service_name, KSERVE_TEST_NAMESPACE)<|MERGE_RESOLUTION|>--- conflicted
+++ resolved
@@ -14,12 +14,9 @@
 
 
 import os
-<<<<<<< HEAD
-=======
 import uuid
 from kserve.models.v1beta1_model_format import V1beta1ModelFormat
 from kserve.models.v1beta1_model_spec import V1beta1ModelSpec
->>>>>>> e1ffb492
 from kubernetes import client
 
 from kserve import KServeClient
