# Copyright 2023 The KServe Authors.
#
# Licensed under the Apache License, Version 2.0 (the "License");
# you may not use this file except in compliance with the License.
# You may obtain a copy of the License at
#
#    http://www.apache.org/licenses/LICENSE-2.0
#
# Unless required by applicable law or agreed to in writing, software
# distributed under the License is distributed on an "AS IS" BASIS,
# WITHOUT WARRANTIES OR CONDITIONS OF ANY KIND, either express or implied.
# See the License for the specific language governing permissions and
# limitations under the License.


import os
from kubernetes import client

from kserve import KServeClient
from kserve import constants
from kserve import V1beta1PredictorSpec
from kserve import V1beta1InferenceServiceSpec
from kserve import V1beta1InferenceService
from kubernetes.client import V1ResourceRequirements
from kubernetes.client import V1Container
from kubernetes.client import V1EnvVar
from kubernetes.client import V1ContainerPort
import pytest
from ..common.utils import predict_isvc
from ..common.utils import (
    KSERVE_TEST_NAMESPACE,
    INFERENCESERVICE_CONTAINER,
    TRANSFORMER_CONTAINER,
    STORAGE_URI_ENV,
)


@pytest.mark.collocation
@pytest.mark.asyncio(scope="session")
async def test_transformer_collocation(rest_v1_client):
    service_name = "custom-model-transformer-collocation"
    model_name = "mnist"
    predictor = V1beta1PredictorSpec(
        min_replicas=1,
        containers=[
            V1Container(
                name=INFERENCESERVICE_CONTAINER,
                image="pytorch/torchserve:0.9.0-cpu",
                env=[
                    V1EnvVar(
                        name=STORAGE_URI_ENV,
                        value="gs://kfserving-examples/models/torchserve/image_classifier/v1",
                    ),
                    V1EnvVar(name="TS_SERVICE_ENVELOPE", value="kserve"),
                ],
                args=[
                    "torchserve",
                    "--start",
                    "--model-store=/mnt/models/model-store",
                    "--ts-config=/mnt/models/config/config.properties",
                ],
                resources=V1ResourceRequirements(
                    requests={"cpu": "10m", "memory": "128Mi"},
                    limits={"cpu": "1", "memory": "1Gi"},
                ),
            ),
            V1Container(
                name=TRANSFORMER_CONTAINER,
                image=os.environ.get("IMAGE_TRANSFORMER_IMG_TAG"),
                args=[
                    f"--model_name={model_name}",
                    "--http_port=8080",
                    "--grpc_port=8081",
                    "--predictor_host=localhost:8085",
                ],
                ports=[V1ContainerPort(container_port=8080, protocol="TCP")],
                resources=V1ResourceRequirements(
                    requests={"cpu": "10m", "memory": "128Mi"},
                    limits={"cpu": "100m", "memory": "1Gi"},
                ),
            ),
        ],
    )

    isvc = V1beta1InferenceService(
        api_version=constants.KSERVE_V1BETA1,
        kind=constants.KSERVE_KIND,
        metadata=client.V1ObjectMeta(
            name=service_name, namespace=KSERVE_TEST_NAMESPACE
        ),
        spec=V1beta1InferenceServiceSpec(predictor=predictor),
    )

    kserve_client = KServeClient(
        config_file=os.environ.get("KUBECONFIG", "~/.kube/config")
    )
    kserve_client.create(isvc)
    try:
        kserve_client.wait_isvc_ready(service_name, namespace=KSERVE_TEST_NAMESPACE)
    except RuntimeError as e:
        print(
            kserve_client.api_instance.get_namespaced_custom_object(
                "serving.knative.dev",
                "v1",
                KSERVE_TEST_NAMESPACE,
                "services",
                service_name + "-predictor",
            )
        )
        pods = kserve_client.core_api.list_namespaced_pod(
            KSERVE_TEST_NAMESPACE,
            label_selector="serving.kserve.io/inferenceservice={}".format(service_name),
        )
        for pod in pods.items:
            print(pod)
        raise e
    res = await predict_isvc(
        rest_v1_client, service_name, "./data/transformer.json", model_name=model_name
    )
    assert res["predictions"][0] == 2
    kserve_client.delete(service_name, KSERVE_TEST_NAMESPACE)


@pytest.mark.raw
<<<<<<< HEAD
@pytest.mark.skip(
    "The torchserve container fails in OpenShift with permission denied errors"
)
def test_raw_transformer_collocation():
=======
@pytest.mark.asyncio(scope="session")
async def test_raw_transformer_collocation(rest_v1_client):
>>>>>>> 7e436424
    service_name = "raw-custom-model-collocation"
    model_name = "mnist"
    predictor = V1beta1PredictorSpec(
        min_replicas=1,
        containers=[
            V1Container(
                name=INFERENCESERVICE_CONTAINER,
                image="pytorch/torchserve:0.9.0-cpu",
                env=[
                    V1EnvVar(
                        name=STORAGE_URI_ENV,
                        value="gs://kfserving-examples/models/torchserve/image_classifier/v1",
                    ),
                    V1EnvVar(name="TS_SERVICE_ENVELOPE", value="kserve"),
                ],
                args=[
                    "torchserve",
                    "--start",
                    "--model-store=/mnt/models/model-store",
                    "--ts-config=/mnt/models/config/config.properties",
                ],
                resources=V1ResourceRequirements(
                    requests={"cpu": "10m", "memory": "128Mi"},
                    limits={"cpu": "1", "memory": "1Gi"},
                ),
            ),
            V1Container(
                name=TRANSFORMER_CONTAINER,
                image=os.environ.get("IMAGE_TRANSFORMER_IMG_TAG"),
                args=[
                    f"--model_name={model_name}",
                    "--http_port=8080",
                    "--grpc_port=8081",
                    "--predictor_host=localhost:8085",
                ],
                ports=[
                    V1ContainerPort(name="http", container_port=8080, protocol="TCP"),
                    V1ContainerPort(name="grpc", container_port=8081, protocol="TCP"),
                ],
                resources=V1ResourceRequirements(
                    requests={"cpu": "10m", "memory": "128Mi"},
                    limits={"cpu": "100m", "memory": "1Gi"},
                ),
            ),
        ],
    )

    isvc = V1beta1InferenceService(
        api_version=constants.KSERVE_V1BETA1,
        kind=constants.KSERVE_KIND,
        metadata=client.V1ObjectMeta(
            name=service_name,
            namespace=KSERVE_TEST_NAMESPACE,
            annotations={"serving.kserve.io/deploymentMode": "RawDeployment"},
        ),
        spec=V1beta1InferenceServiceSpec(predictor=predictor),
    )

    kserve_client = KServeClient(
        config_file=os.environ.get("KUBECONFIG", "~/.kube/config")
    )
    kserve_client.create(isvc)
    try:
        kserve_client.wait_isvc_ready(service_name, namespace=KSERVE_TEST_NAMESPACE)
    except RuntimeError as e:
        print(
            kserve_client.api_instance.get_namespaced_custom_object(
                "serving.knative.dev",
                "v1",
                KSERVE_TEST_NAMESPACE,
                "services",
                service_name + "-predictor",
            )
        )
        pods = kserve_client.core_api.list_namespaced_pod(
            KSERVE_TEST_NAMESPACE,
            label_selector="serving.kserve.io/inferenceservice={}".format(service_name),
        )
        for pod in pods.items:
            print(pod)
        raise e
    res = await predict_isvc(
        rest_v1_client, service_name, "./data/transformer.json", model_name=model_name
    )
    assert res["predictions"][0] == 2
    kserve_client.delete(service_name, KSERVE_TEST_NAMESPACE)<|MERGE_RESOLUTION|>--- conflicted
+++ resolved
@@ -122,15 +122,11 @@
 
 
 @pytest.mark.raw
-<<<<<<< HEAD
+@pytest.mark.asyncio(scope="session")
 @pytest.mark.skip(
     "The torchserve container fails in OpenShift with permission denied errors"
 )
-def test_raw_transformer_collocation():
-=======
-@pytest.mark.asyncio(scope="session")
 async def test_raw_transformer_collocation(rest_v1_client):
->>>>>>> 7e436424
     service_name = "raw-custom-model-collocation"
     model_name = "mnist"
     predictor = V1beta1PredictorSpec(
