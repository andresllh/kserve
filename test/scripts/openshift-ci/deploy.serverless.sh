--- conflicted
+++ resolved
@@ -20,24 +20,6 @@
 # Create namespaces(openshift-serverless)
 oc create ns openshift-serverless
 
-<<<<<<< HEAD
-waitpodready() {
-  local ns=${1?namespace is required}; shift
-  local podlabel=${1?pod label is required}; shift
-
-  waitforpodlabeled "$ns" "$podlabel"
-  sleep 2
-  oc get pod -n $ns -l $podlabel
-
-  echo "Waiting for pod -l $podlabel to become ready"
-  oc wait --for=condition=ready --timeout=600s pod -n $ns -l $podlabel || (oc get pod -n $ns -l $podlabel && false)
-}
-
-# Create namespaces(openshift-serverless)
-oc create ns openshift-serverless
-
-=======
->>>>>>> a6052cf8
 # Create operatorGroup
 cat <<EOF | oc create -f -
 apiVersion: operators.coreos.com/v1
