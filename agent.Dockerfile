# Build the inference-agent binary
<<<<<<< HEAD
FROM registry.access.redhat.com/ubi8/go-toolset:1.21 as builder
=======
FROM registry.access.redhat.com/ubi8/go-toolset:1.22 as builder
>>>>>>> 213b89fe

# Copy in the go src
WORKDIR /go/src/github.com/kserve/kserve
COPY go.mod  go.mod
COPY go.sum  go.sum

RUN go mod download

COPY cmd/    cmd/
COPY pkg/    pkg/

# Build
USER root
RUN CGO_ENABLED=0 GOOS=linux GOFLAGS=-mod=mod go build -a -o agent ./cmd/agent

# Copy the inference-agent into a thin image
FROM registry.access.redhat.com/ubi8/ubi-minimal:latest

RUN microdnf install -y --disablerepo=* --enablerepo=ubi-8-baseos-rpms shadow-utils && \
<<<<<<< HEAD
    microdnf clean all && \ 
=======
    microdnf clean all && \
>>>>>>> 213b89fe
    useradd kserve -m -u 1000
RUN microdnf remove -y shadow-utils
COPY third_party/ third_party/
WORKDIR /ko-app
COPY --from=builder /go/src/github.com/kserve/kserve/agent /ko-app/
USER 1000:1000

ENTRYPOINT ["/ko-app/agent"]<|MERGE_RESOLUTION|>--- conflicted
+++ resolved
@@ -1,9 +1,5 @@
 # Build the inference-agent binary
-<<<<<<< HEAD
-FROM registry.access.redhat.com/ubi8/go-toolset:1.21 as builder
-=======
 FROM registry.access.redhat.com/ubi8/go-toolset:1.22 as builder
->>>>>>> 213b89fe
 
 # Copy in the go src
 WORKDIR /go/src/github.com/kserve/kserve
@@ -23,11 +19,7 @@
 FROM registry.access.redhat.com/ubi8/ubi-minimal:latest
 
 RUN microdnf install -y --disablerepo=* --enablerepo=ubi-8-baseos-rpms shadow-utils && \
-<<<<<<< HEAD
-    microdnf clean all && \ 
-=======
     microdnf clean all && \
->>>>>>> 213b89fe
     useradd kserve -m -u 1000
 RUN microdnf remove -y shadow-utils
 COPY third_party/ third_party/
