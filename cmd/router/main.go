/*
Copyright 2022 The KServe Authors.

Licensed under the Apache License, Version 2.0 (the "License");
you may not use this file except in compliance with the License.
You may obtain a copy of the License at

    http://www.apache.org/licenses/LICENSE-2.0

Unless required by applicable law or agreed to in writing, software
distributed under the License is distributed on an "AS IS" BASIS,
WITHOUT WARRANTIES OR CONDITIONS OF ANY KIND, either express or implied.
See the License for the specific language governing permissions and
limitations under the License.
*/

package main

import (
	"bytes"
	"context"
	"crypto/rand"
	"encoding/json"
	goerrors "errors"
	"fmt"
	"io"
	"math/big"
	"net/http"
	"net/url"
	"os"
	"os/signal"
	"regexp"
	"strconv"
	"strings"
	"syscall"
	"time"

	"github.com/pkg/errors"
	flag "github.com/spf13/pflag"
	"github.com/tidwall/gjson"
	authnv1 "k8s.io/api/authentication/v1"
	authzv1 "k8s.io/api/authorization/v1"
	metav1 "k8s.io/apimachinery/pkg/apis/meta/v1"
	"k8s.io/client-go/kubernetes"
	"k8s.io/client-go/rest"
	logf "sigs.k8s.io/controller-runtime/pkg/log"
	"sigs.k8s.io/controller-runtime/pkg/log/zap"

	"github.com/kserve/kserve/pkg/apis/serving/v1alpha1"
	"github.com/kserve/kserve/pkg/constants"
)

var log = logf.Log.WithName("InferenceGraphRouter")

// _isInMesh is an auxiliary global variable for isInIstioMesh function.
var _isInMesh *bool

// isInIstioMesh checks if the InferenceGraph pod belongs to the mesh by
// checking the presence of the sidecar. It is known that when the sidecar
// is present, Envoy will be using port 15000 with standard HTTP. Thus, the
// presence of the sidecar is assumed if this port responds with an HTTP 200 status
// when doing a "GET /" request.
//
// The result of the check is cached in the _isInMesh global variable. Since a
// pod cannot be modified, a single check is enough for the whole life of the pod.
// The check cannot be done at start-up, because there is the possibility of
// false negatives, since there is no guarantee that the Istio sidecar has already
// started. So, the isInIstioMesh func should be used after the first inference
// request is received when it is guaranteed that the Istio sidecar is in ready state.
//
// Reference:
// - https://istio.io/latest/docs/ops/deployment/application-requirements/#ports-used-by-istio)
func isInIstioMesh() (bool, error) {
	if _isInMesh != nil {
		return *_isInMesh, nil
	}

	isInMesh := false
	client := http.Client{
		Timeout: time.Second * 3,
	}
	response, err := client.Get("http://localhost:15000")
	if err == nil {
		if response.StatusCode == http.StatusOK {
			isInMesh = true
		}
	} else if errors.Is(err, syscall.ECONNREFUSED) {
		// Assume no Istio sidecar. Thus, this pod is not
		// part of the mesh.
		err = nil
	}

	if response != nil && response.Body != nil {
		err = response.Body.Close()
	}

	_isInMesh = &isInMesh
	return *_isInMesh, err
}

func callService(serviceUrl string, input []byte, headers http.Header) ([]byte, int, error) {
	defer timeTrack(time.Now(), "step", serviceUrl)
	log.Info("Entering callService", "url", serviceUrl)

	parsedServiceUrl, parseServiceUrlErr := url.Parse(serviceUrl)
	if parseServiceUrlErr != nil {
		return nil, 500, parseServiceUrlErr
	}
	if parsedServiceUrl.Scheme == "https" {
		if isInMesh, isInMeshErr := isInIstioMesh(); isInMeshErr != nil {
			return nil, 500, isInMeshErr
		} else if isInMesh {
			// In this branch, it has been resolved that the Inference Graph is
			// part of the Istio mesh. In this case, even if the target service
			// is using HTTPS, it is better to use plain-text HTTP:
			// * If the target service is also part of the mesh, Istio will take
			//   care of properly applying TLS policies (e.g. mutual TLS).
			// * If the target service is _not_ part of the mesh, it still is better
			//   to let Istio manage TLS by configuring the sidecar to do TLS
			//   origination and prevent double TLS (see: https://istio.io/latest/docs/ops/common-problems/network-issues/#double-tls)
			//
			// If the Inference Graph is not part of the mesh, the indicated
			// schema is used.
			parsedServiceUrl.Scheme = "http"
			serviceUrl = parsedServiceUrl.String()

			log.Info("Using plain-text schema to let Istio manage TLS termination", "url", serviceUrl)
		}
	}

<<<<<<< HEAD
	req, err := http.NewRequest("POST", serviceUrl, bytes.NewBuffer(input))
=======
	req, err := http.NewRequest(http.MethodPost, serviceUrl, bytes.NewBuffer(input))
>>>>>>> a6052cf8
	if err != nil {
		log.Error(err, "An error occurred while preparing request object with serviceUrl.", "serviceUrl", serviceUrl)
		return nil, 500, err
	}

	// To avoid headers matched more than one time which will lead to duplication of header values
	matchedHeaders := map[string]bool{}
	var headersToPropagate []string
	for _, p := range compiledHeaderPatterns {
		for h, values := range headers {
			if _, ok := matchedHeaders[h]; !ok && p.MatchString(h) {
				matchedHeaders[h] = true
				headersToPropagate = append(headersToPropagate, h)
				for _, v := range values {
					req.Header.Add(h, v)
				}
			}
		}
	}
	log.Info("These headers will be propagated by the router to all the steps", "headers", headersToPropagate)
	if val := req.Header.Get("Content-Type"); val == "" {
		req.Header.Add("Content-Type", "application/json")
	}
	resp, err := http.DefaultClient.Do(req)
	if err != nil {
		log.Error(err, "An error has occurred while calling service", "service", serviceUrl)
		return nil, 500, err
	}

	defer func() {
		if resp.Body != nil {
			err := resp.Body.Close()
			if err != nil {
				log.Error(err, "An error has occurred while closing the response body")
			}
		}
	}()

	body, err := io.ReadAll(resp.Body)
	if err != nil {
		log.Error(err, "Error while reading the response")
	}
	return body, resp.StatusCode, err
}

func pickupRoute(routes []v1alpha1.InferenceStep) *v1alpha1.InferenceStep {
	randomNumber, err := rand.Int(rand.Reader, big.NewInt(101))
	if err != nil {
		panic(err)
	}
	// generate num [0,100)
	point := int(randomNumber.Int64())
	end := 0
	for _, route := range routes {
		end += int(*route.Weight)
		if point < end {
			return &route
		}
	}
	return nil
}

func pickupRouteByCondition(input []byte, routes []v1alpha1.InferenceStep) *v1alpha1.InferenceStep {
	if !gjson.ValidBytes(input) {
		return nil
	}
	for _, route := range routes {
		if gjson.GetBytes(input, route.Condition).Exists() {
			return &route
		}
	}
	return nil
}

func timeTrack(start time.Time, nodeOrStep string, name string) {
	elapsed := time.Since(start)
	log.Info("elapsed time", nodeOrStep, name, "time", elapsed)
}

type EnsembleStepOutput struct {
	StepResponse   map[string]interface{}
	StepStatusCode int
}

// See if reviewer suggests a better name for this function
func handleSplitterORSwitchNode(route *v1alpha1.InferenceStep, graph v1alpha1.InferenceGraphSpec, input []byte, headers http.Header) ([]byte, int, error) {
	var statusCode int
	var responseBytes []byte
	var err error
	stepType := "serviceUrl"
	if route.NodeName != "" {
		stepType = "node"
	}
	log.Info("Starting execution of step", "type", stepType, "stepName", route.StepName)
	if responseBytes, statusCode, err = executeStep(route, graph, input, headers); err != nil {
		return nil, 500, err
	}

	if route.Dependency == v1alpha1.Hard && !isSuccessFul(statusCode) {
		log.Info("This step is a hard dependency and it is unsuccessful", "stepName", route.StepName, "statusCode", statusCode)
	}
	return responseBytes, statusCode, nil
}

func routeStep(nodeName string, graph v1alpha1.InferenceGraphSpec, input []byte, headers http.Header) ([]byte, int, error) {
	defer timeTrack(time.Now(), "node", nodeName)
	currentNode := graph.Nodes[nodeName]

	if currentNode.RouterType == v1alpha1.Splitter {
		route := pickupRoute(currentNode.Steps)
		return handleSplitterORSwitchNode(route, graph, input, headers)
	}
	if currentNode.RouterType == v1alpha1.Switch {
		var err error
		route := pickupRouteByCondition(input, currentNode.Steps)
		if route == nil {
			errorMessage := "None of the routes matched with the switch condition"
			err = errors.New(errorMessage)
			log.Error(err, errorMessage)
			return nil, 404, err
		}
		return handleSplitterORSwitchNode(route, graph, input, headers)
	}
	if currentNode.RouterType == v1alpha1.Ensemble {
		ensembleRes := make([]chan EnsembleStepOutput, len(currentNode.Steps))
		errChan := make(chan error)
		for i := range currentNode.Steps {
			step := &currentNode.Steps[i]
			stepType := "serviceUrl"
			if step.NodeName != "" {
				stepType = "node"
			}
			log.Info("Starting execution of step", "type", stepType, "stepName", step.StepName)
			resultChan := make(chan EnsembleStepOutput)
			ensembleRes[i] = resultChan
			go func() {
				output, statusCode, err := executeStep(step, graph, input, headers)
				if err == nil {
					var res map[string]interface{}
					if err = json.Unmarshal(output, &res); err == nil {
						resultChan <- EnsembleStepOutput{
							StepResponse:   res,
							StepStatusCode: statusCode,
						}
						return
					}
				}
				errChan <- err
			}()
		}
		// merge responses from parallel steps
		response := map[string]interface{}{}
		ensembleStepOutput := EnsembleStepOutput{}
		for i, resultChan := range ensembleRes {
			key := currentNode.Steps[i].StepName
			if key == "" {
				key = strconv.Itoa(i) // Use index if no step name
			}
			select {
			case ensembleStepOutput = <-resultChan:
				if !isSuccessFul(ensembleStepOutput.StepStatusCode) && currentNode.Steps[i].Dependency == v1alpha1.Hard {
					log.Info("This step is a hard dependency and it is unsuccessful", "stepName", currentNode.Steps[i].StepName, "statusCode", ensembleStepOutput.StepStatusCode)
					stepResponse, _ := json.Marshal(ensembleStepOutput.StepResponse) // TODO check if you need err handling for Marshalling
					return stepResponse, ensembleStepOutput.StepStatusCode, nil      // First failed hard dependency will decide the response and response code for ensemble node
				} else {
					response[key] = ensembleStepOutput.StepResponse
				}
			case err := <-errChan:
				return nil, 500, err
			}
		}
		// return json.Marshal(response)
		combinedResponse, _ := json.Marshal(response) // TODO check if you need err handling for Marshalling
		return combinedResponse, 200, nil
	}
	if currentNode.RouterType == v1alpha1.Sequence {
		var statusCode int
		var responseBytes []byte
		var err error
		for i := range currentNode.Steps {
			step := &currentNode.Steps[i]
			stepType := "serviceUrl"
			if step.NodeName != "" {
				stepType = "node"
			}
			log.Info("Starting execution of step", "type", stepType, "stepName", step.StepName)

			request := input
			if step.Data == "$response" && i > 0 {
				request = responseBytes
			}

			if step.Condition != "" {
				if !gjson.ValidBytes(responseBytes) {
					return nil, 500, errors.New("invalid response")
				}
				// if the condition does not match for the step in the sequence we stop and return the response
				if !gjson.GetBytes(responseBytes, step.Condition).Exists() {
					return responseBytes, 200, nil
				}
			}
			if responseBytes, statusCode, err = executeStep(step, graph, request, headers); err != nil {
				return nil, 500, err
			}
			/*
			   Only if a step is a hard dependency, we will check for its success.
			*/
			if step.Dependency == v1alpha1.Hard {
				if !isSuccessFul(statusCode) {
					log.Info("This step is a hard dependency and it is unsuccessful", "stepName", step.StepName, "statusCode", statusCode)
					// Stop the execution of sequence right away if step is a hard dependency and is unsuccessful
					return responseBytes, statusCode, nil
				}
			}
		}

		return responseBytes, statusCode, nil
	}
	log.Error(nil, "invalid route type", "type", currentNode.RouterType)
	return nil, 500, fmt.Errorf("invalid route type: %v", currentNode.RouterType)
}

func isSuccessFul(statusCode int) bool {
	if statusCode >= 200 && statusCode <= 299 {
		return true
	}
	return false
}

func executeStep(step *v1alpha1.InferenceStep, graph v1alpha1.InferenceGraphSpec, input []byte, headers http.Header) ([]byte, int, error) {
	if step.NodeName != "" {
		// when nodeName is specified make a recursive call for routing to next step
		return routeStep(step.NodeName, graph, input, headers)
	}
	return callService(step.ServiceURL, input, headers)
}

func prepareErrorResponse(err error, errorMessage string) []byte {
	igRoutingErr := &InferenceGraphRoutingError{
		errorMessage,
		fmt.Sprintf("%v", err),
	}
	errorResponseBytes, err := json.Marshal(igRoutingErr)
	if err != nil {
		log.Error(err, "marshalling error")
	}
	return errorResponseBytes
}

var inferenceGraph *v1alpha1.InferenceGraphSpec

func graphHandler(w http.ResponseWriter, req *http.Request) {
	inputBytes, _ := io.ReadAll(req.Body)
	if response, statusCode, err := routeStep(v1alpha1.GraphRootNodeName, *inferenceGraph, inputBytes, req.Header); err != nil {
		log.Error(err, "failed to process request")
		w.Header().Set("Content-Type", "application/json")
		w.WriteHeader(statusCode)
		if _, err := w.Write(prepareErrorResponse(err, "Failed to process request")); err != nil {
			log.Error(err, "failed to write graphHandler response")
		}
	} else {
		if json.Valid(response) {
			w.Header().Set("Content-Type", "application/json")
		}
		w.WriteHeader(statusCode)
		if _, err := w.Write(response); err != nil {
			log.Error(err, "failed to write graphHandler response")
		}
	}
}

func compilePatterns(patterns []string) ([]*regexp.Regexp, error) {
	var allErrors []error
	var compiled []*regexp.Regexp
	for _, p := range patterns {
		c, err := regexp.Compile(p)
		if err != nil {
			allErrors = append(allErrors, errors.Wrap(err, fmt.Sprintf("failed to compile pattern %q", p)))
		} else {
			compiled = append(compiled, c)
		}
	}
	return compiled, goerrors.Join(allErrors...)
}

// Mainly used for kubernetes readiness probe. It responds with "503 shutting down" if server is shutting down,
// otherwise returns "200 OK".
func readyHandler(w http.ResponseWriter, req *http.Request) {
	if isShuttingDown {
		http.Error(w, "shutting down", http.StatusServiceUnavailable)
	} else {
		w.WriteHeader(http.StatusOK)
	}
}

var (
	enableTlsFlag          = flag.Bool("enable-tls", false, "enable TLS for the router")
	enableAuthFlag         = flag.Bool("enable-auth", false, "protect the inference graph with authorization")
	graphName              = flag.String("inferencegraph-name", "", "the name of the associated inference graph Kubernetes resource")
	jsonGraph              = flag.String("graph-json", "", "serialized json graph def")
	compiledHeaderPatterns []*regexp.Regexp
	isShuttingDown         = false
	drainSleepDuration     = 30 * time.Second
)

// findBearerToken parses the standard HTTP Authorization header to find and return
// a Bearer token that a client may have provided in the request. If the token
// is found, it is returned. Else, an empty string is returned and the HTTP response
// is sent to the client with proper status code and the reason for the request being
// rejected.
func findBearerToken(w http.ResponseWriter, r *http.Request) string {
	// Find for HTTP Authentication header. Reject request if not available.
	authHeader := r.Header.Get("Authorization")
	if len(authHeader) == 0 {
		w.Header().Set("X-Forbidden-Reason", "No credentials were provided")
		w.WriteHeader(http.StatusUnauthorized)
		return ""
	}

	// Parse Auth header
	token := strings.TrimPrefix(authHeader, "Bearer ")
	if token == authHeader {
		w.Header().Set("X-Forbidden-Reason", "Only Bearer tokens are supported")
		w.WriteHeader(http.StatusUnauthorized)
		return ""
	}
	return token
}

// validateTokenIsAuthenticated queries the Kubernetes cluster to find if the provided token is
// valid and flagged as authenticated. If the token is usable, the result of the TokenReview
// is returned. Otherwise, the HTTP response is sent rejecting the request and setting
// a meaningful status code along with a reason (if available).
<<<<<<< HEAD
func validateTokenIsAuthenticated(w http.ResponseWriter, token string, clientset *kubernetes.Clientset) *authnv1.TokenReview {
	// Check the token is valid
	tokenReview := authnv1.TokenReview{}
	tokenReview.Spec.Token = token
	tokenReviewResult, err := clientset.AuthenticationV1().TokenReviews().Create(context.Background(), &tokenReview, metav1.CreateOptions{})
=======
func validateTokenIsAuthenticated(ctx context.Context, w http.ResponseWriter, token string, clientset *kubernetes.Clientset) *authnv1.TokenReview {
	// Check the token is valid
	tokenReview := authnv1.TokenReview{}
	tokenReview.Spec.Token = token
	tokenReviewResult, err := clientset.AuthenticationV1().TokenReviews().Create(ctx, &tokenReview, metav1.CreateOptions{})
>>>>>>> a6052cf8
	if err != nil {
		log.Error(err, "failed to create TokenReview when verifying credentials")
		w.WriteHeader(http.StatusInternalServerError)
		return nil
	}
	if len(tokenReviewResult.Status.Error) != 0 {
		w.Header().Set("X-Forbidden-Reason", tokenReviewResult.Status.Error)
		w.WriteHeader(http.StatusUnauthorized)
		return nil
	}
	if !tokenReviewResult.Status.Authenticated {
		w.Header().Set("X-Forbidden-Reason", "The provided token is unauthenticated")
		w.WriteHeader(http.StatusUnauthorized)
		return nil
	}
	return tokenReviewResult
}

// checkRequestIsAuthorized verifies that the user in the provided tokenReviewResult has privileges to query the
// Kubernetes API and get the InferenceGraph resource that belongs to this pod. If so, the request is considered
// as allowed and `true` is returned. Otherwise, the HTTP response is sent rejecting the request and setting
// a meaningful status code along with a reason (if available).
<<<<<<< HEAD
func checkRequestIsAuthorized(w http.ResponseWriter, _ *http.Request, tokenReviewResult *authnv1.TokenReview, clientset *kubernetes.Clientset) bool {
=======
func checkRequestIsAuthorized(ctx context.Context, w http.ResponseWriter, _ *http.Request, tokenReviewResult *authnv1.TokenReview, clientset *kubernetes.Clientset) bool {
>>>>>>> a6052cf8
	// Read pod namespace
	const namespaceFile = "/var/run/secrets/kubernetes.io/serviceaccount/namespace"
	namespaceBytes, err := os.ReadFile(namespaceFile)
	if err != nil {
		log.Error(err, "failed to read namespace file while verifying credentials")
		w.WriteHeader(http.StatusInternalServerError)
		return false
	}
	namespace := string(namespaceBytes)

	// Check the subject is authorized to query the InferenceGraph
	if len(*graphName) == 0 {
		log.Error(errors.New("no graph name provided"), "the --inferencegraph-name flag wasn't provided")
		w.WriteHeader(http.StatusInternalServerError)
		return false
	}
	accessReview := authzv1.SubjectAccessReview{
		Spec: authzv1.SubjectAccessReviewSpec{
			ResourceAttributes: &authzv1.ResourceAttributes{
				Namespace: namespace,
				Verb:      "get",
				Group:     "serving.kserve.io",
				Resource:  "inferencegraphs",
				Name:      *graphName,
			},
			User:   tokenReviewResult.Status.User.Username,
			Groups: nil,
		},
	}

<<<<<<< HEAD
	accessReviewResult, err := clientset.AuthorizationV1().SubjectAccessReviews().Create(context.Background(), &accessReview, metav1.CreateOptions{})
=======
	accessReviewResult, err := clientset.AuthorizationV1().SubjectAccessReviews().Create(
		ctx,
		&accessReview,
		metav1.CreateOptions{})
>>>>>>> a6052cf8
	if err != nil {
		log.Error(err, "failed to create LocalSubjectAccessReview when verifying credentials")
		w.WriteHeader(http.StatusInternalServerError)
		return false
	}
	if accessReviewResult.Status.Allowed {
		// Note: This is here so that the request is NOT allowed by default.
		return true
	}

	w.Header().Add("X-Forbidden-Reason", "Access to the InferenceGraph is not allowed")
	if len(accessReviewResult.Status.Reason) != 0 {
		w.Header().Add("X-Forbidden-Reason", accessReviewResult.Status.Reason)
	}
	if len(accessReviewResult.Status.EvaluationError) != 0 {
		w.Header().Add("X-Forbidden-Reason", accessReviewResult.Status.EvaluationError)
	}

	w.WriteHeader(http.StatusUnauthorized)
	return false
}

// authMiddleware uses the Middleware pattern to protect the InferenceGraph behind authorization.
// It expects that a Bearer token is provided in the request in the standard HTTP Authorization
// header. The token is verified against Kubernetes using the TokenReview and SubjectAccessReview APIs.
// If the token is valid and has enough privileges, the handler provided in the `next` argument is run.
// Otherwise, `next` is not invoked and the reason for the rejection is sent in response headers.
<<<<<<< HEAD
func authMiddleware(next http.Handler) (http.Handler, error) {
=======
func authMiddleware(next http.Handler) http.Handler {
>>>>>>> a6052cf8
	return http.HandlerFunc(func(w http.ResponseWriter, r *http.Request) {
		k8sConfig, k8sConfigErr := rest.InClusterConfig()
		if k8sConfigErr != nil {
			log.Error(k8sConfigErr, "failed to create rest configuration to connect to Kubernetes API")
			w.WriteHeader(http.StatusInternalServerError)
			return
		}

		clientset, clientsetErr := kubernetes.NewForConfig(k8sConfig)
		if clientsetErr != nil {
			log.Error(k8sConfigErr, "failed to create Kubernetes client to connect to API")
			return
		}

		token := findBearerToken(w, r)
		if len(token) == 0 {
			return
		}

<<<<<<< HEAD
		tokenReviewResult := validateTokenIsAuthenticated(w, token, clientset)
=======
		tokenReviewResult := validateTokenIsAuthenticated(r.Context(), w, token, clientset)
>>>>>>> a6052cf8
		if tokenReviewResult == nil {
			return
		}

<<<<<<< HEAD
		isAuthorized := checkRequestIsAuthorized(w, r, tokenReviewResult, clientset)
		if isAuthorized {
			next.ServeHTTP(w, r)
		}
	}), nil
=======
		isAuthorized := checkRequestIsAuthorized(r.Context(), w, r, tokenReviewResult, clientset)
		if isAuthorized {
			next.ServeHTTP(w, r)
		}
	})
>>>>>>> a6052cf8
}

func main() {
	flag.Parse()
	logf.SetLogger(zap.New())
	if headersToPropagateEnvVar, ok := os.LookupEnv(constants.RouterHeadersPropagateEnvVar); ok {
		var err error
		log.Info("The headers that will match these patterns will be propagated by the router to all the steps",
			"headersToPropagateEnvVar", headersToPropagateEnvVar)
		compiledHeaderPatterns, err = compilePatterns(strings.Split(headersToPropagateEnvVar, ","))
		if err != nil {
			log.Error(err, "Failed to compile some header patterns")
		}
	}
	inferenceGraph = &v1alpha1.InferenceGraphSpec{}
	err := json.Unmarshal([]byte(*jsonGraph), inferenceGraph)
	if err != nil {
		log.Error(err, "failed to unmarshall inference graph json")
		os.Exit(1)
	}

	var entrypointHandler http.Handler
	entrypointHandler = http.HandlerFunc(graphHandler)
	if *enableAuthFlag {
<<<<<<< HEAD
		entrypointHandler, err = authMiddleware(entrypointHandler)
		log.Info("This Router has authorization enabled")
		if err != nil {
			log.Error(err, "failed to create entrypoint handler")
			os.Exit(1)
		}
	}

	server := &http.Server{
		Addr:         ":8080",           // specify the address and port
		Handler:      entrypointHandler, // specify your HTTP handler
		ReadTimeout:  time.Minute,       // set the maximum duration for reading the entire request, including the body
		WriteTimeout: time.Minute,       // set the maximum duration before timing out writes of the response
		IdleTimeout:  3 * time.Minute,   // set the maximum amount of time to wait for the next request when keep-alives are enabled
	}

	if *enableTlsFlag {
		err = server.ListenAndServeTLS("/etc/tls/private/tls.crt", "/etc/tls/private/tls.key")
	} else {
		err = server.ListenAndServe()
	}
	if err != nil {
		log.Error(err, "failed to listen on 8080")
=======
		entrypointHandler = authMiddleware(entrypointHandler)
		log.Info("This Router has authorization enabled")
	}

	http.HandleFunc(constants.RouterReadinessEndpoint, readyHandler)
	http.Handle("/", entrypointHandler)

	server := &http.Server{
		Addr:         ":8080",         // specify the address and port
		Handler:      nil,             // default server mux
		ReadTimeout:  time.Minute,     // set the maximum duration for reading the entire request, including the body
		WriteTimeout: time.Minute,     // set the maximum duration before timing out writes of the response
		IdleTimeout:  3 * time.Minute, // set the maximum amount of time to wait for the next request when keep-alives are enabled
	}

	go func() {
		if *enableTlsFlag {
			err = server.ListenAndServeTLS("/etc/tls/private/tls.crt", "/etc/tls/private/tls.key")
		} else {
			err = server.ListenAndServe()
		}
		if err != nil && !errors.Is(err, http.ErrServerClosed) {
			log.Error(err, fmt.Sprintf("Failed to serve on address %v", server.Addr))
			os.Exit(1)
		}
	}()

	// Blocks until SIGTERM or SIGINT is received
	handleSignals(server)
}

func handleSignals(server *http.Server) {
	signalChan := make(chan os.Signal, 1)
	signal.Notify(signalChan, os.Interrupt, syscall.SIGTERM)

	sig := <-signalChan
	log.Info("Received shutdown signal", "signal", sig)
	// Fail the readiness probe
	isShuttingDown = true
	log.Info(fmt.Sprintf("Sleeping %v to allow K8s propagation of non-ready state", drainSleepDuration))
	// Sleep to give networking a little bit more time to remove the pod
	// from its configuration and propagate that to all loadbalancers and nodes.
	time.Sleep(drainSleepDuration)
	// Shut down the server gracefully
	if err := server.Shutdown(context.Background()); err != nil {
		log.Error(err, "Failed to shutdown the server gracefully")
>>>>>>> a6052cf8
		os.Exit(1)
	}
	log.Info("Server gracefully shutdown")
}<|MERGE_RESOLUTION|>--- conflicted
+++ resolved
@@ -128,11 +128,7 @@
 		}
 	}
 
-<<<<<<< HEAD
-	req, err := http.NewRequest("POST", serviceUrl, bytes.NewBuffer(input))
-=======
 	req, err := http.NewRequest(http.MethodPost, serviceUrl, bytes.NewBuffer(input))
->>>>>>> a6052cf8
 	if err != nil {
 		log.Error(err, "An error occurred while preparing request object with serviceUrl.", "serviceUrl", serviceUrl)
 		return nil, 500, err
@@ -466,19 +462,11 @@
 // valid and flagged as authenticated. If the token is usable, the result of the TokenReview
 // is returned. Otherwise, the HTTP response is sent rejecting the request and setting
 // a meaningful status code along with a reason (if available).
-<<<<<<< HEAD
-func validateTokenIsAuthenticated(w http.ResponseWriter, token string, clientset *kubernetes.Clientset) *authnv1.TokenReview {
-	// Check the token is valid
-	tokenReview := authnv1.TokenReview{}
-	tokenReview.Spec.Token = token
-	tokenReviewResult, err := clientset.AuthenticationV1().TokenReviews().Create(context.Background(), &tokenReview, metav1.CreateOptions{})
-=======
 func validateTokenIsAuthenticated(ctx context.Context, w http.ResponseWriter, token string, clientset *kubernetes.Clientset) *authnv1.TokenReview {
 	// Check the token is valid
 	tokenReview := authnv1.TokenReview{}
 	tokenReview.Spec.Token = token
 	tokenReviewResult, err := clientset.AuthenticationV1().TokenReviews().Create(ctx, &tokenReview, metav1.CreateOptions{})
->>>>>>> a6052cf8
 	if err != nil {
 		log.Error(err, "failed to create TokenReview when verifying credentials")
 		w.WriteHeader(http.StatusInternalServerError)
@@ -501,11 +489,7 @@
 // Kubernetes API and get the InferenceGraph resource that belongs to this pod. If so, the request is considered
 // as allowed and `true` is returned. Otherwise, the HTTP response is sent rejecting the request and setting
 // a meaningful status code along with a reason (if available).
-<<<<<<< HEAD
-func checkRequestIsAuthorized(w http.ResponseWriter, _ *http.Request, tokenReviewResult *authnv1.TokenReview, clientset *kubernetes.Clientset) bool {
-=======
 func checkRequestIsAuthorized(ctx context.Context, w http.ResponseWriter, _ *http.Request, tokenReviewResult *authnv1.TokenReview, clientset *kubernetes.Clientset) bool {
->>>>>>> a6052cf8
 	// Read pod namespace
 	const namespaceFile = "/var/run/secrets/kubernetes.io/serviceaccount/namespace"
 	namespaceBytes, err := os.ReadFile(namespaceFile)
@@ -536,14 +520,10 @@
 		},
 	}
 
-<<<<<<< HEAD
-	accessReviewResult, err := clientset.AuthorizationV1().SubjectAccessReviews().Create(context.Background(), &accessReview, metav1.CreateOptions{})
-=======
 	accessReviewResult, err := clientset.AuthorizationV1().SubjectAccessReviews().Create(
 		ctx,
 		&accessReview,
 		metav1.CreateOptions{})
->>>>>>> a6052cf8
 	if err != nil {
 		log.Error(err, "failed to create LocalSubjectAccessReview when verifying credentials")
 		w.WriteHeader(http.StatusInternalServerError)
@@ -571,11 +551,7 @@
 // header. The token is verified against Kubernetes using the TokenReview and SubjectAccessReview APIs.
 // If the token is valid and has enough privileges, the handler provided in the `next` argument is run.
 // Otherwise, `next` is not invoked and the reason for the rejection is sent in response headers.
-<<<<<<< HEAD
-func authMiddleware(next http.Handler) (http.Handler, error) {
-=======
 func authMiddleware(next http.Handler) http.Handler {
->>>>>>> a6052cf8
 	return http.HandlerFunc(func(w http.ResponseWriter, r *http.Request) {
 		k8sConfig, k8sConfigErr := rest.InClusterConfig()
 		if k8sConfigErr != nil {
@@ -595,28 +571,16 @@
 			return
 		}
 
-<<<<<<< HEAD
-		tokenReviewResult := validateTokenIsAuthenticated(w, token, clientset)
-=======
 		tokenReviewResult := validateTokenIsAuthenticated(r.Context(), w, token, clientset)
->>>>>>> a6052cf8
 		if tokenReviewResult == nil {
 			return
 		}
 
-<<<<<<< HEAD
-		isAuthorized := checkRequestIsAuthorized(w, r, tokenReviewResult, clientset)
-		if isAuthorized {
-			next.ServeHTTP(w, r)
-		}
-	}), nil
-=======
 		isAuthorized := checkRequestIsAuthorized(r.Context(), w, r, tokenReviewResult, clientset)
 		if isAuthorized {
 			next.ServeHTTP(w, r)
 		}
 	})
->>>>>>> a6052cf8
 }
 
 func main() {
@@ -641,31 +605,6 @@
 	var entrypointHandler http.Handler
 	entrypointHandler = http.HandlerFunc(graphHandler)
 	if *enableAuthFlag {
-<<<<<<< HEAD
-		entrypointHandler, err = authMiddleware(entrypointHandler)
-		log.Info("This Router has authorization enabled")
-		if err != nil {
-			log.Error(err, "failed to create entrypoint handler")
-			os.Exit(1)
-		}
-	}
-
-	server := &http.Server{
-		Addr:         ":8080",           // specify the address and port
-		Handler:      entrypointHandler, // specify your HTTP handler
-		ReadTimeout:  time.Minute,       // set the maximum duration for reading the entire request, including the body
-		WriteTimeout: time.Minute,       // set the maximum duration before timing out writes of the response
-		IdleTimeout:  3 * time.Minute,   // set the maximum amount of time to wait for the next request when keep-alives are enabled
-	}
-
-	if *enableTlsFlag {
-		err = server.ListenAndServeTLS("/etc/tls/private/tls.crt", "/etc/tls/private/tls.key")
-	} else {
-		err = server.ListenAndServe()
-	}
-	if err != nil {
-		log.Error(err, "failed to listen on 8080")
-=======
 		entrypointHandler = authMiddleware(entrypointHandler)
 		log.Info("This Router has authorization enabled")
 	}
@@ -712,7 +651,6 @@
 	// Shut down the server gracefully
 	if err := server.Shutdown(context.Background()); err != nil {
 		log.Error(err, "Failed to shutdown the server gracefully")
->>>>>>> a6052cf8
 		os.Exit(1)
 	}
 	log.Info("Server gracefully shutdown")
