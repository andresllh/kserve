name: Router Docker Publisher

on:
  push:
    # Publish `master` as Docker `latest` image.
    branches:
      - master
      - release-*

    # Publish `v1.2.3` tags as releases.
    tags:
      - v*

  # Run tests for any PRs.
  pull_request:

env:
  IMAGE_NAME: kserve-router

concurrency:
  group: ${{ github.workflow }}-${{ github.ref }}
  cancel-in-progress: true

jobs:
  # Run tests.
  # See also https://docs.docker.com/docker-hub/builds/automated-testing/
  test:
    runs-on: ubuntu-latest

    steps:
      - name: Checkout source
        uses: actions/checkout@v4

      - name: Run tests
        run: |
          if [ -f docker-compose.test.yml ]; then
            docker-compose --file docker-compose.test.yml build
            docker-compose --file docker-compose.test.yml run sut
          else
            docker buildx build . --file router.Dockerfile
          fi

  # Push image to GitHub Packages.
  # See also https://docs.docker.com/docker-hub/builds/
  push:
    # Ensure test job passes before pushing image.
    needs: test

    runs-on: ubuntu-latest
    if: github.event_name == 'push'

    steps:
      - name: Checkout source
        uses: actions/checkout@v4

      - name: Setup QEMU
        uses: docker/setup-qemu-action@v3

      - name: Setup Docker Buildx
        uses: docker/setup-buildx-action@v3

      - name: Login to Quay
        uses: docker/login-action@v3

        with:
          registry: quay.io
          username: ${{ secrets.QUAY_USER }}
          password: ${{ secrets.QUAY_PASSWORD }}

      - name: export version variable
        run: |
          IMAGE_ID=quay.io/${{ vars.QUAY_OWNER }}/$IMAGE_NAME

          # Change all uppercase to lowercase
          IMAGE_ID=$(echo $IMAGE_ID | tr '[A-Z]' '[a-z]')

          # Strip git ref prefix from version
          VERSION=$(echo "${{ github.ref }}" | sed -e 's,.*/\(.*\),\1,')

          # Strip "v" prefix from tag name
          # [[ "${{ github.ref }}" == "refs/tags/"* ]] && VERSION=$(echo $VERSION | sed -e 's/^v//')

          # Use Docker `latest` tag convention
          [ "$VERSION" == "master" ] && VERSION=latest
          [[ "$VERSION" =~ ^release- ]] && VERSION=$(echo $VERSION | sed 's/^release-//')-latest
          
          TAGS=$IMAGE_ID:$VERSION
          
          # If a vX.Y.Z release is being built, also update the vX.Y tag.
          [[ "$VERSION" =~ ^v[0-9]+\.[0-9]+\.[0-9]+$ ]] && TAGS=$TAGS,$IMAGE_ID:$(echo $VERSION | sed 's/\(.*\)\.[[:digit:]]\+$/\1/')
          
          echo CONTAINER_TAGS=$TAGS >> $GITHUB_ENV

      - name: Build and push
        uses: docker/build-push-action@v6
        with:
          platforms: linux/amd64,linux/arm64/v8,linux/ppc64le,linux/s390x
          context: .
          file: router.Dockerfile
          push: true
<<<<<<< HEAD
          tags: ${{ env.CONTAINER_TAGS }}
=======
          tags: ${{ env.IMAGE_ID }}:${{ env.VERSION }}
          sbom: true
>>>>>>> 3a1dc463
<|MERGE_RESOLUTION|>--- conflicted
+++ resolved
@@ -98,9 +98,5 @@
           context: .
           file: router.Dockerfile
           push: true
-<<<<<<< HEAD
           tags: ${{ env.CONTAINER_TAGS }}
-=======
-          tags: ${{ env.IMAGE_ID }}:${{ env.VERSION }}
-          sbom: true
->>>>>>> 3a1dc463
+          sbom: true