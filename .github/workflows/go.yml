name: Go

on:
  push:
    branches: [master, release*]
  pull_request:
    branches: []
  workflow_dispatch:

concurrency:
  group: ${{ github.workflow }}-${{ github.ref }}
  cancel-in-progress: true

jobs:
  build:
    name: Build
    runs-on: ubuntu-latest
    steps:
<<<<<<< HEAD
    
    - name: Set up Go 1.x
      uses: actions/setup-go@v2
      with:
        go-version: '1.21'
      id: go

    - name: Check out code into the Go module directory
      uses: actions/checkout@v2

    - name: Get dependencies
      run: |
        go get -v -t -d ./...

    - name: Go lint
      run: |
        make fmt

    - name: Test
      id: test
      run: |
        export GOPATH=/home/runner/go
        export PATH=$PATH:/usr/local/kubebuilder/bin:/home/runner/go/bin
        wget -O $GOPATH/bin/yq https://github.com/mikefarah/yq/releases/download/v4.28.1/yq_linux_amd64
        chmod +x $GOPATH/bin/yq
        make test
        ./coverage.sh
        echo ::set-output name=coverage::$(./coverage.sh | tr -s '\t' | cut -d$'\t' -f 3)

    - name: Print coverage
      run: |
        echo "Coverage output is ${{ steps.test.outputs.coverage }}"
    
    - name: Update coverage badge
      # Disabling, because this tries to update a Gist owned by KServe.
      # More info: https://github.com/opendatahub-io/kserve/issues/29
      if: false # github.ref == 'refs/heads/master'
      uses: schneegans/dynamic-badges-action@v1.4.0
      with:
        auth: ${{ secrets.GIST_SECRET }}
        gistID: 5174bd748ac63a6e4803afea902e9810
        filename: coverage.json
        label: coverage
        message: ${{ steps.test.outputs.coverage }}
        color: green
=======
      - name: Set up Go 1.x
        uses: actions/setup-go@v2
        with:
          go-version: "1.21"
        id: go

      - name: Check out code into the Go module directory
        uses: actions/checkout@v2

      - name: Get dependencies
        run: |
          go get -v -t -d ./...

      - name: Go lint
        run: |
          make fmt

      - name: Test
        id: test
        run: |
          export GOPATH=/home/runner/go
          export PATH=$PATH:/usr/local/kubebuilder/bin:/home/runner/go/bin
          wget -O $GOPATH/bin/yq https://github.com/mikefarah/yq/releases/download/v4.28.1/yq_linux_amd64
          chmod +x $GOPATH/bin/yq
          make test
          ./coverage.sh
          echo ::set-output name=coverage::$(./coverage.sh | tr -s '\t' | cut -d$'\t' -f 3)

      - name: Print coverage
        run: |
          echo "Coverage output is ${{ steps.test.outputs.coverage }}"

      - name: Update coverage badge
        # Disabling, because this tries to update a Gist owned by KServe.
        # More info: https://github.com/opendatahub-io/kserve/issues/29
        if: false # github.ref == 'refs/heads/master'
        uses: schneegans/dynamic-badges-action@v1.4.0
        with:
          auth: ${{ secrets.GIST_SECRET }}
          gistID: 5174bd748ac63a6e4803afea902e9810
          filename: coverage.json
          label: coverage
          message: ${{ steps.test.outputs.coverage }}
          color: green
>>>>>>> 7536608c
<|MERGE_RESOLUTION|>--- conflicted
+++ resolved
@@ -16,53 +16,6 @@
     name: Build
     runs-on: ubuntu-latest
     steps:
-<<<<<<< HEAD
-    
-    - name: Set up Go 1.x
-      uses: actions/setup-go@v2
-      with:
-        go-version: '1.21'
-      id: go
-
-    - name: Check out code into the Go module directory
-      uses: actions/checkout@v2
-
-    - name: Get dependencies
-      run: |
-        go get -v -t -d ./...
-
-    - name: Go lint
-      run: |
-        make fmt
-
-    - name: Test
-      id: test
-      run: |
-        export GOPATH=/home/runner/go
-        export PATH=$PATH:/usr/local/kubebuilder/bin:/home/runner/go/bin
-        wget -O $GOPATH/bin/yq https://github.com/mikefarah/yq/releases/download/v4.28.1/yq_linux_amd64
-        chmod +x $GOPATH/bin/yq
-        make test
-        ./coverage.sh
-        echo ::set-output name=coverage::$(./coverage.sh | tr -s '\t' | cut -d$'\t' -f 3)
-
-    - name: Print coverage
-      run: |
-        echo "Coverage output is ${{ steps.test.outputs.coverage }}"
-    
-    - name: Update coverage badge
-      # Disabling, because this tries to update a Gist owned by KServe.
-      # More info: https://github.com/opendatahub-io/kserve/issues/29
-      if: false # github.ref == 'refs/heads/master'
-      uses: schneegans/dynamic-badges-action@v1.4.0
-      with:
-        auth: ${{ secrets.GIST_SECRET }}
-        gistID: 5174bd748ac63a6e4803afea902e9810
-        filename: coverage.json
-        label: coverage
-        message: ${{ steps.test.outputs.coverage }}
-        color: green
-=======
       - name: Set up Go 1.x
         uses: actions/setup-go@v2
         with:
@@ -106,5 +59,4 @@
           filename: coverage.json
           label: coverage
           message: ${{ steps.test.outputs.coverage }}
-          color: green
->>>>>>> 7536608c
+          color: green